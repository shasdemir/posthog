--- conflicted
+++ resolved
@@ -111,16 +111,10 @@
         b = value_serializer(data)
         if key is not None:
             key = key.encode("utf-8")
-<<<<<<< HEAD
-        if headers is not None:
-            headers = [(header[0], header[1].encode("utf-8")) for header in headers]
-        self.producer.send(topic, value=b, key=key, headers=headers)
-=======
         encoded_headers = (
             [(header[0], header[1].encode("utf-8")) for header in headers] if headers is not None else None
         )
         self.producer.send(topic, value=b, key=key, headers=encoded_headers)
->>>>>>> 08e4489a
 
     def close(self):
         self.producer.flush()
