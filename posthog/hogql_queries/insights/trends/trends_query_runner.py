import threading
from copy import deepcopy
from datetime import timedelta
from math import ceil
from operator import itemgetter
from typing import Any, Optional, Union

from django.conf import settings
from django.utils.timezone import datetime
from natsort import natsorted, ns

from posthog.caching.insights_api import (
    BASE_MINIMUM_INSIGHT_REFRESH_INTERVAL,
    REAL_TIME_INSIGHT_REFRESH_INTERVAL,
    REDUCED_MINIMUM_INSIGHT_REFRESH_INTERVAL,
)
from posthog.clickhouse import query_tagging
from posthog.hogql import ast
from posthog.hogql.constants import MAX_SELECT_RETURNED_ROWS, LimitContext
from posthog.hogql.printer import to_printed_hogql
from posthog.hogql.query import execute_hogql_query
from posthog.hogql.timings import HogQLTimings
from posthog.hogql_queries.insights.trends.breakdown import (
    BREAKDOWN_NULL_DISPLAY,
    BREAKDOWN_NULL_STRING_LABEL,
    BREAKDOWN_NUMERIC_ALL_VALUES_PLACEHOLDER,
    BREAKDOWN_OTHER_DISPLAY,
    BREAKDOWN_OTHER_STRING_LABEL,
)
from posthog.hogql_queries.insights.trends.display import TrendsDisplay
from posthog.hogql_queries.insights.trends.series_with_extras import SeriesWithExtras
from posthog.hogql_queries.insights.trends.trends_actors_query_builder import TrendsActorsQueryBuilder
from posthog.hogql_queries.insights.trends.trends_query_builder import TrendsQueryBuilder
from posthog.hogql_queries.query_runner import QueryRunner
from posthog.hogql_queries.utils.formula_ast import FormulaAST
from posthog.hogql_queries.utils.query_compare_to_date_range import QueryCompareToDateRange
from posthog.hogql_queries.utils.query_date_range import QueryDateRange
from posthog.hogql_queries.utils.query_previous_period_date_range import (
    QueryPreviousPeriodDateRange,
)
from posthog.models import Team
from posthog.models.action.action import Action
from posthog.models.cohort.cohort import Cohort
from posthog.models.filters.mixins.utils import cached_property
from posthog.models.property_definition import PropertyDefinition
from posthog.queries.util import correct_result_for_sampling
from posthog.schema import (
    ActionsNode,
    BreakdownItem,
    BreakdownType,
    CachedTrendsQueryResponse,
    ChartDisplayType,
    Compare,
    CompareItem,
    DashboardFilter,
    DataWarehouseEventsModifier,
    DataWarehouseNode,
    DayItem,
    EventsNode,
    HogQLQueryModifiers,
    HogQLQueryResponse,
    InCohortVia,
    InsightActorsQueryOptionsResponse,
    IntervalType,
    MultipleBreakdownOptions,
    MultipleBreakdownType,
    QueryTiming,
    Series,
    TrendsQuery,
    TrendsQueryResponse,
)
from posthog.utils import format_label_date, multisort
from posthog.warehouse.models.util import get_view_or_table_by_name


class TrendsQueryRunner(QueryRunner):
    query: TrendsQuery
    response: TrendsQueryResponse
    cached_response: CachedTrendsQueryResponse
    series: list[SeriesWithExtras]

    def __init__(
        self,
        query: TrendsQuery | dict[str, Any],
        team: Team,
        timings: Optional[HogQLTimings] = None,
        modifiers: Optional[HogQLQueryModifiers] = None,
        limit_context: Optional[LimitContext] = None,
    ):
        super().__init__(query, team=team, timings=timings, modifiers=modifiers, limit_context=limit_context)
        self.update_hogql_modifiers()
        self.series = self.setup_series()

    def _refresh_frequency(self):
        date_to = self.query_date_range.date_to()
        date_from = self.query_date_range.date_from()
        interval = self.query_date_range.interval_name

        delta_days: Optional[int] = None
        if date_from and date_to:
            delta = date_to - date_from
            delta_days = ceil(delta.total_seconds() / timedelta(days=1).total_seconds())

        if interval == "minute":
            return REAL_TIME_INSIGHT_REFRESH_INTERVAL

        if interval == "hour" or (delta_days is not None and delta_days <= 7):
            # The interval is shorter for short-term insights
            return REDUCED_MINIMUM_INSIGHT_REFRESH_INTERVAL

        return BASE_MINIMUM_INSIGHT_REFRESH_INTERVAL

<<<<<<< HEAD
    def to_query(self) -> ast.SelectUnionQuery:
        return ast.SelectUnionQuery(select_queries=self.to_queries())
=======
    def to_query(self) -> ast.SelectSetQuery:
        return ast.SelectSetQuery.create_from_queries(self.to_queries(), "UNION ALL")
>>>>>>> 08386e43

    def to_queries(self) -> list[ast.SelectQuery | ast.SelectSetQuery]:
        queries = []
        with self.timings.measure("trends_to_query"):
            for series in self.series:
                if not series.is_previous_period_series:
                    query_date_range = self.query_date_range
                else:
                    query_date_range = self.query_previous_date_range

                query_builder = TrendsQueryBuilder(
                    trends_query=series.overriden_query or self.query,
                    team=self.team,
                    query_date_range=query_date_range,
                    series=series.series,
                    timings=self.timings,
                    modifiers=self.modifiers,
                    limit_context=self.limit_context,
                )
                query = query_builder.build_query()

                # Get around the default 100 limit, bump to the max 10000.
                # This is useful for the world map view and other cases with a lot of breakdowns.
                if isinstance(query, ast.SelectQuery) and query.limit is None:
                    query.limit = ast.Constant(value=MAX_SELECT_RETURNED_ROWS)
                queries.append(query)

        return queries

    def to_actors_query(
        self,
        time_frame: Optional[str],
        series_index: int,
        breakdown_value: Optional[str | int | list[str]] = None,
        compare_value: Optional[Compare] = None,
        include_recordings: Optional[bool] = None,
    ) -> ast.SelectQuery | ast.SelectSetQuery:
        with self.timings.measure("trends_to_actors_query"):
            if self.query.breakdownFilter and self.query.breakdownFilter.breakdown_type == BreakdownType.COHORT:
                if self.query.breakdownFilter.breakdown in ("all", ["all"]) or breakdown_value == "all":
                    self.query.breakdownFilter = None
                elif isinstance(self.query.breakdownFilter.breakdown, list):
                    self.query.breakdownFilter.breakdown = [
                        x for x in self.query.breakdownFilter.breakdown if x != "all"
                    ]
            query_builder = TrendsActorsQueryBuilder(
                trends_query=self.query,
                team=self.team,
                timings=self.timings,
                modifiers=self.modifiers,
                limit_context=self.limit_context,
                # actors related args
                time_frame=time_frame,
                series_index=series_index,
                breakdown_value=breakdown_value if breakdown_value != "all" else None,
                compare_value=compare_value,
                include_recordings=include_recordings,
            )

            query = query_builder.build_actors_query()

        return query

    def to_actors_query_options(self) -> InsightActorsQueryOptionsResponse:
        res_breakdown: list[BreakdownItem] | None = None
        res_breakdowns: list[MultipleBreakdownOptions] | None = None

        res_series: list[Series] = []
        res_compare: list[CompareItem] | None = None

        # Days
        res_days: Optional[list[DayItem]] = (
            None
            if self._trends_display.is_total_value()
            else [
                DayItem(
                    label=format_label_date(value, self.query_date_range.interval_name),
                    value=value,
                )
                for value in self.query_date_range.all_values()
            ]
        )

        # Series
        for index, series in enumerate(self.query.series):
            series_label = self.series_event(series)
            res_series.append(Series(label="All events" if series_label is None else series_label, value=index))

        # Compare
        if self.query.compareFilter is not None and self.query.compareFilter.compare:
            res_compare = [
                CompareItem(label="Current", value="current"),
                CompareItem(label="Previous", value="previous"),
            ]

        # Breakdowns
        if self.query.breakdownFilter is not None and (
            self.query.breakdownFilter.breakdown is not None
            or (self.query.breakdownFilter.breakdowns is not None and len(self.query.breakdownFilter.breakdowns) > 0)
        ):
            if self.query.breakdownFilter.breakdown_type == "cohort":
                assert isinstance(self.query.breakdownFilter.breakdown, list)

                res_breakdown = []
                for value in self.query.breakdownFilter.breakdown:
                    if value != "all" and str(value) != "0":
                        res_breakdown.append(
                            BreakdownItem(label=Cohort.objects.get(pk=int(value), team=self.team).name, value=value)
                        )
                    else:
                        res_breakdown.append(BreakdownItem(label="all users", value="all"))
            else:
                # TODO: Work out if we will have issues only getting breakdown values for
                # the "current" period and not "previous" period for when "compare" is turned on
                query_date_range = self.query_date_range

                query_builder = TrendsQueryBuilder(
                    trends_query=self.query,
                    team=self.team,
                    query_date_range=query_date_range,
                    series=series,
                    timings=self.timings,
                    modifiers=self.modifiers,
                    limit_context=self.limit_context,
                )

                query = query_builder.build_query()
                breakdown = query_builder.breakdown

                results = execute_hogql_query(
                    query_type="TrendsActorsQueryOptions",
                    query=query,
                    team=self.team,
                    # timings=timings,
                    # modifiers=modifiers,
                )

                breakdown_values = [
                    row[results.columns.index("breakdown_value") if results.columns else 2] for row in results.results
                ]

                if breakdown.is_multiple_breakdown:
                    assert self.query.breakdownFilter.breakdowns is not None  # type checking

                    res_breakdowns = []

                    for breakdown_filter, zipped_values in zip(
                        self.query.breakdownFilter.breakdowns, zip(*breakdown_values)
                    ):
                        values: list[str] = list(zipped_values)
                        res_breakdowns.append(
                            MultipleBreakdownOptions(
                                values=self._get_breakdown_items(
                                    values,
                                    breakdown_filter.property,
                                    breakdown_filter.type,
                                    histogram_breakdown=isinstance(breakdown_filter.histogram_bin_count, int),
                                    group_type_index=breakdown_filter.group_type_index,
                                )
                            )
                        )
                elif self.query.breakdownFilter.breakdown is not None:
                    res_breakdown = self._get_breakdown_items(
                        breakdown_values,
                        self.query.breakdownFilter.breakdown,
                        self.query.breakdownFilter.breakdown_type,
                        histogram_breakdown=isinstance(self.query.breakdownFilter.breakdown_histogram_bin_count, int),
                        group_type_index=self.query.breakdownFilter.breakdown_group_type_index,
                        is_boolean_field=self._is_breakdown_filter_field_boolean(),
                    )

        return InsightActorsQueryOptionsResponse(
            series=res_series,
            breakdown=res_breakdown,
            breakdowns=res_breakdowns,
            day=res_days,
            compare=res_compare,
        )

    def calculate(self):
        queries = self.to_queries()

        if len(queries) == 0:
            response_hogql = ""
        else:
<<<<<<< HEAD
            response_hogql_query = ast.SelectUnionQuery(select_queries=queries)
=======
            if len(queries) == 1:
                response_hogql_query = queries[0]
            else:
                response_hogql_query = ast.SelectSetQuery.create_from_queries(queries, "UNION ALL")
>>>>>>> 08386e43

            with self.timings.measure("printing_hogql_for_response"):
                response_hogql = to_printed_hogql(response_hogql_query, self.team, self.modifiers)

        res_matrix: list[list[Any] | Any | None] = [None] * len(queries)
        timings_matrix: list[list[QueryTiming] | None] = [None] * (2 + len(queries))
        errors: list[Exception] = []
        debug_errors: list[str] = []

        def run(
            index: int,
            query: ast.SelectQuery | ast.SelectSetQuery,
            timings: HogQLTimings,
            is_parallel: bool,
            query_tags: Optional[dict] = None,
        ):
            try:
                if query_tags:
                    query_tagging.tag_queries(**query_tags)

                series_with_extra = self.series[index]

                response = execute_hogql_query(
                    query_type="TrendsQuery",
                    query=query,
                    team=self.team,
                    timings=timings,
                    modifiers=self.modifiers,
                    limit_context=self.limit_context,
                )

                timings_matrix[index + 1] = response.timings
                res_matrix[index] = self.build_series_response(response, series_with_extra, len(queries))
                if response.error:
                    debug_errors.append(response.error)
            except Exception as e:
                errors.append(e)
            finally:
                if is_parallel:
                    from django.db import connection

                    # This will only close the DB connection for the newly spawned thread and not the whole app
                    connection.close()

        with self.timings.measure("execute_queries"):
            timings_matrix[0] = self.timings.to_list(back_out_stack=False)
            self.timings.clear_timings()

            # This exists so that we're not spawning threads during unit tests. We can't do
            # this right now due to the lack of multithreaded support of Django
            if len(queries) == 1 or settings.IN_UNIT_TESTING:
                for index, query in enumerate(queries):
                    run(index, query, self.timings.clone_for_subquery(index), False)
            else:
                jobs = [
                    threading.Thread(
                        target=run,
                        args=(
                            index,
                            query,
                            self.timings.clone_for_subquery(index),
                            True,
                            query_tagging.get_query_tags(),
                        ),
                    )
                    for index, query in enumerate(queries)
                ]
                [j.start() for j in jobs]  # type:ignore
                [j.join() for j in jobs]  # type:ignore

        # Raise any errors raised in a seperate thread
        if len(errors) > 0:
            raise errors[0]

        # Flatten res and timings
        returned_results: list[list[dict[str, Any]]] = []
        for result in res_matrix:
            if isinstance(result, list):
                returned_results.append(result)
            elif isinstance(result, dict):
                returned_results.append([result])

        if (
            self.query.trendsFilter is not None
            and self.query.trendsFilter.formula is not None
            and self.query.trendsFilter.formula != ""
        ):
            with self.timings.measure("apply_formula"):
                has_compare = bool(self.query.compareFilter and self.query.compareFilter.compare)
                if has_compare:
                    current_results = returned_results[: len(returned_results) // 2]
                    previous_results = returned_results[len(returned_results) // 2 :]

                    final_result = self.apply_formula(
                        self.query.trendsFilter.formula, current_results
                    ) + self.apply_formula(self.query.trendsFilter.formula, previous_results)
                else:
                    final_result = self.apply_formula(self.query.trendsFilter.formula, returned_results)
        else:
            final_result = []
            for result in returned_results:
                if isinstance(result, list):
                    final_result.extend(result)
                elif isinstance(result, dict):
                    raise ValueError("This should not happen")

        timings_matrix[-1] = self.timings.to_list()

        timings: list[QueryTiming] = []
        for timing in timings_matrix:
            if isinstance(timing, list):
                timings.extend(timing)

        has_more = False
        if self.breakdown_enabled and any(self._is_other_breakdown(item["breakdown_value"]) for item in final_result):
            if self.query.breakdownFilter and self.query.breakdownFilter.breakdown_hide_other_aggregation:
                final_result = [item for item in final_result if not self._is_other_breakdown(item["breakdown_value"])]
            has_more = True

        return TrendsQueryResponse(
            results=final_result,
            hasMore=has_more,
            timings=timings,
            hogql=response_hogql,
            modifiers=self.modifiers,
            error=". ".join(debug_errors),
        )

    def build_series_response(self, response: HogQLQueryResponse, series: SeriesWithExtras, series_count: int):
        def get_value(name: str, val: Any):
            if name not in ["date", "total", "breakdown_value"]:
                raise Exception("Column not found in hogql results")
            if response.columns is None:
                raise Exception("No columns returned from hogql results")
            if name not in response.columns:
                return None
            index = response.columns.index(name)
            return val[index]

        real_series_count = series_count
        if self.query.compareFilter is not None and self.query.compareFilter.compare:
            real_series_count = ceil(series_count / 2)

        res = []
        for val in response.results:
            try:
                series_label = self.series_event(series.series)
            except Action.DoesNotExist:
                # Dont append the series if the action doesnt exist
                continue

            if series.aggregate_values:
                series_object = {
                    "data": [],
                    "days": (
                        [
                            item.strftime(
                                "%Y-%m-%d{}".format(
                                    " %H:%M:%S" if self.query_date_range.interval_name in ("hour", "minute") else ""
                                )
                            )
                            for item in get_value("date", val)
                        ]
                        if response.columns and "date" in response.columns
                        else []
                    ),
                    "count": 0,
                    "aggregated_value": get_value("total", val),
                    "label": "All events" if series_label is None else series_label,
                    "filter": self._query_to_filter(),
                    "action": {  # TODO: Populate missing props in `action`
                        "days": self.query_date_range.all_values(),
                        "id": series_label,
                        "type": "events",
                        "order": series.series_order,
                        "name": series_label or "All events",
                        "custom_name": series.series.custom_name,
                        "math": series.series.math,
                        "math_property": series.series.math_property,
                        "math_hogql": series.series.math_hogql,
                        "math_group_type_index": series.series.math_group_type_index,
                        "properties": {},
                    },
                }
            else:
                if self._trends_display.display_type == ChartDisplayType.ACTIONS_LINE_GRAPH_CUMULATIVE:
                    count = get_value("total", val)[-1]
                else:
                    count = float(sum(get_value("total", val)))

                series_object = {
                    "data": get_value("total", val),
                    "labels": [
                        format_label_date(item, self.query_date_range.interval_name) for item in get_value("date", val)
                    ],
                    "days": [
                        item.strftime(
                            "%Y-%m-%d{}".format(
                                " %H:%M:%S" if self.query_date_range.interval_name in ("hour", "minute") else ""
                            )
                        )
                        for item in get_value("date", val)
                    ],
                    "count": count,
                    "label": "All events" if series_label is None else series_label,
                    "filter": self._query_to_filter(),
                    "action": {  # TODO: Populate missing props in `action`
                        "days": self.query_date_range.all_values(),
                        "id": series_label,
                        "type": "events",
                        "order": series.series_order,
                        "name": series_label or "All events",
                        "custom_name": series.series.custom_name,
                        "math": series.series.math,
                        "math_property": series.series.math_property,
                        "math_hogql": series.series.math_hogql,
                        "math_group_type_index": series.series.math_group_type_index,
                        "properties": {},
                    },
                }

            # Modifications for when comparing to previous period
            if self.query.compareFilter is not None and self.query.compareFilter.compare:
                labels = [
                    "{} {}".format(
                        self.query.interval if self.query.interval is not None else "day",
                        i,
                    )
                    for i in range(len(series_object.get("labels", [])))
                ]

                series_object["compare"] = True
                series_object["compare_label"] = "previous" if series.is_previous_period_series else "current"
                series_object["labels"] = labels

            # Modifications for when breakdowns are active
            if self.breakdown_enabled:
                assert self.query.breakdownFilter is not None  # type checking

                remapped_label = None

                if self._is_breakdown_filter_field_boolean():
                    remapped_label = self._convert_boolean(get_value("breakdown_value", val))

                    if remapped_label == "" or remapped_label is None:
                        # Skip the "none" series if it doesn't have any data
                        if series_object["count"] == 0 and series_object.get("aggregated_value", 0) == 0:
                            continue
                        remapped_label = "none"

                    # if count of series == 1, then we don't need to include the object label in the series label
                    if real_series_count > 1:
                        series_object["label"] = "{} - {}".format(series_object["label"], remapped_label)
                    else:
                        series_object["label"] = remapped_label
                    series_object["breakdown_value"] = remapped_label
                elif self.query.breakdownFilter.breakdown_type == "cohort":
                    cohort_id = get_value("breakdown_value", val)
                    cohort_name = "all users" if str(cohort_id) == "0" else Cohort.objects.get(pk=cohort_id).name

                    if real_series_count > 1:
                        series_object["label"] = "{} - {}".format(series_object["label"], cohort_name)
                    else:
                        series_object["label"] = cohort_name
                    series_object["breakdown_value"] = "all" if str(cohort_id) == "0" else int(cohort_id)
                else:
                    remapped_label = get_value("breakdown_value", val)
                    if remapped_label == "" or remapped_label is None:
                        # Skip the "none" series if it doesn't have any data
                        if series_object["count"] == 0 and series_object.get("aggregated_value", 0) == 0:
                            continue
                        remapped_label = "none"

                    formatted_breakdown_value = self._format_breakdown_label(remapped_label)

                    # If there's multiple series, include the object label in the series label
                    if real_series_count > 1:
                        series_object["label"] = "{} - {}".format(series_object["label"], formatted_breakdown_value)
                    else:
                        series_object["label"] = formatted_breakdown_value

                    series_object["breakdown_value"] = remapped_label

            if self.query.samplingFactor and self.query.samplingFactor != 1:
                factor = self.query.samplingFactor
                math = series_object.get("action", {}).get("math")
                if "count" in series_object:
                    series_object["count"] = correct_result_for_sampling(series_object["count"], factor, math)
                if "aggregated_value" in series_object:
                    series_object["aggregated_value"] = correct_result_for_sampling(
                        series_object["aggregated_value"], factor, math
                    )
                if "data" in series_object:
                    series_object["data"] = [
                        correct_result_for_sampling(value, factor, math) for value in series_object["data"]
                    ]

            res.append(series_object)
        return res

    @cached_property
    def query_date_range(self):
        interval = IntervalType.DAY if self._trends_display.is_total_value() else self.query.interval
        return QueryDateRange(
            date_range=self.query.dateRange,
            team=self.team,
            interval=interval,
            now=datetime.now(),
        )

    @cached_property
    def query_previous_date_range(self):
        if self.query.compareFilter is not None and isinstance(self.query.compareFilter.compare_to, str):
            return QueryCompareToDateRange(
                date_range=self.query.dateRange,
                team=self.team,
                interval=self.query.interval,
                now=datetime.now(),
                compare_to=self.query.compareFilter.compare_to,
            )
        return QueryPreviousPeriodDateRange(
            date_range=self.query.dateRange,
            team=self.team,
            interval=self.query.interval,
            now=datetime.now(),
        )

    def series_event(self, series: Union[EventsNode, ActionsNode, DataWarehouseNode]) -> str | None:
        if isinstance(series, EventsNode):
            return series.event
        if isinstance(series, ActionsNode):
            # TODO: Can we load the Action in more efficiently?
            action = Action.objects.get(pk=int(series.id), team__project_id=self.team.project_id)
            return action.name

        if isinstance(series, DataWarehouseNode):
            return series.table_name

        return None  # type: ignore [unreachable]

    def update_hogql_modifiers(self) -> None:
        if (
            self.modifiers.inCohortVia == InCohortVia.AUTO
            and self.query.breakdownFilter is not None
            and self.query.breakdownFilter.breakdown_type == "cohort"
            and isinstance(self.query.breakdownFilter.breakdown, list)
            and len(self.query.breakdownFilter.breakdown) > 1
            and not any(value == "all" for value in self.query.breakdownFilter.breakdown)
        ):
            self.modifiers.inCohortVia = InCohortVia.LEFTJOIN_CONJOINED

        datawarehouse_modifiers = []
        for series in self.query.series:
            if isinstance(series, DataWarehouseNode):
                datawarehouse_modifiers.append(
                    DataWarehouseEventsModifier(
                        table_name=series.table_name,
                        timestamp_field=series.timestamp_field,
                        id_field=series.id_field,
                        distinct_id_field=series.distinct_id_field,
                    )
                )

        self.modifiers.dataWarehouseEventsModifiers = datawarehouse_modifiers

    def setup_series(self) -> list[SeriesWithExtras]:
        series_with_extras = [
            SeriesWithExtras(
                series=series,
                series_order=index,
                is_previous_period_series=None,
                overriden_query=None,
                aggregate_values=self._trends_display.is_total_value(),
            )
            for index, series in enumerate(self.query.series)
        ]

        if (
            self.modifiers.inCohortVia != InCohortVia.LEFTJOIN_CONJOINED
            and self.query.breakdownFilter is not None
            and self.query.breakdownFilter.breakdown_type == "cohort"
        ):
            updated_series = []
            if isinstance(self.query.breakdownFilter.breakdown, list):
                cohort_ids = self.query.breakdownFilter.breakdown
            elif self.query.breakdownFilter.breakdown is not None:
                cohort_ids = [self.query.breakdownFilter.breakdown]
            else:
                cohort_ids = []

            for cohort_id in cohort_ids:
                for series in series_with_extras:
                    copied_query = deepcopy(self.query)
                    if copied_query.breakdownFilter is not None:
                        copied_query.breakdownFilter.breakdown = cohort_id

                    updated_series.append(
                        SeriesWithExtras(
                            series=series.series,
                            series_order=series.series_order,
                            is_previous_period_series=series.is_previous_period_series,
                            overriden_query=copied_query,
                            aggregate_values=self._trends_display.is_total_value(),
                        )
                    )
            series_with_extras = updated_series

        if self.query.compareFilter is not None and self.query.compareFilter.compare:
            updated_series = []
            for series in series_with_extras:
                updated_series.append(
                    SeriesWithExtras(
                        series=series.series,
                        series_order=series.series_order,
                        is_previous_period_series=False,
                        overriden_query=series.overriden_query,
                        aggregate_values=self._trends_display.is_total_value(),
                    )
                )
            for series in series_with_extras:
                updated_series.append(
                    SeriesWithExtras(
                        series=series.series,
                        series_order=series.series_order,
                        is_previous_period_series=True,
                        overriden_query=series.overriden_query,
                        aggregate_values=self._trends_display.is_total_value(),
                    )
                )

            series_with_extras = updated_series

        return series_with_extras

    def apply_formula(
        self, formula: str, results: list[list[dict[str, Any]]], in_breakdown_clause=False
    ) -> list[dict[str, Any]]:
        has_compare = bool(self.query.compareFilter and self.query.compareFilter.compare)
        has_breakdown = self.breakdown_enabled
        is_total_value = self._trends_display.is_total_value()

        if len(results) == 0:
            return []

        # The "all" cohort makes us do special handling (basically we run a separate query per cohort,
        # search for leftjoin_conjoined in self.setup_series). Here we undo the damage.
        if (
            has_breakdown
            and self.query.breakdownFilter
            and self.query.breakdownFilter.breakdown_type == "cohort"
            and isinstance(self.query.breakdownFilter.breakdown, list)
            and "all" in self.query.breakdownFilter.breakdown
            and self.modifiers.inCohortVia != InCohortVia.LEFTJOIN_CONJOINED
            and not in_breakdown_clause
            and self.query.trendsFilter
            and self.query.trendsFilter.formula
        ):
            cohort_count = len(self.query.breakdownFilter.breakdown)

            if len(results) % cohort_count == 0:
                results_per_cohort = len(results) // cohort_count
                conjoined_results = []
                for i in range(cohort_count):
                    cohort_series = results[(i * results_per_cohort) : ((i + 1) * results_per_cohort)]
                    cohort_results = self.apply_formula(
                        self.query.trendsFilter.formula, cohort_series, in_breakdown_clause=True
                    )
                    conjoined_results.append(cohort_results)
                results = conjoined_results
            else:
                raise ValueError("Number of results is not divisible by breakdowns count")

        # we need to apply the formula to a group of results when we have a breakdown or the compare option is enabled
        if has_compare or has_breakdown:
            keys = ["breakdown_value"] if has_breakdown else ["compare_label"]

            all_breakdown_values = set()
            for result in results:
                if isinstance(result, list):
                    for item in result:
                        data = itemgetter(*keys)(item)
                        all_breakdown_values.add(tuple(data) if isinstance(data, list) else data)

            # sort the results so that the breakdown values are in the correct order
            sorted_breakdown_values = natsorted(list(all_breakdown_values), alg=ns.IGNORECASE)

            computed_results = []
            for single_or_multiple_breakdown_value in sorted_breakdown_values:
                breakdown_value = (
                    list(single_or_multiple_breakdown_value)
                    if isinstance(single_or_multiple_breakdown_value, tuple)
                    else single_or_multiple_breakdown_value
                )

                any_result: Optional[dict[str, Any]] = None
                for result in results:
                    matching_result = [item for item in result if itemgetter(*keys)(item) == breakdown_value]
                    if matching_result:
                        any_result = matching_result[0]
                        break
                if not any_result:
                    continue
                row_results = []
                for result in results:
                    matching_result = [item for item in result if itemgetter(*keys)(item) == breakdown_value]
                    if matching_result:
                        row_results.append(matching_result[0])
                    else:
                        row_results.append(
                            {
                                "label": f"filler for {breakdown_value}",
                                "data": [0] * len(results[0][0].get("data") or any_result.get("data") or []),
                                "count": 0,
                                "aggregated_value": 0,
                                "action": None,
                                "breakdown_value": any_result.get("breakdown_value"),
                                "compare_label": any_result.get("compare_label"),
                                "days": any_result.get("days"),
                            }
                        )
                new_result = self.apply_formula_to_results_group(
                    row_results, formula, breakdown_value=breakdown_value, aggregate_values=is_total_value
                )
                computed_results.append(new_result)

            if has_compare:
                return multisort(computed_results, (("compare_label", False), ("count", True)))

            return sorted(
                computed_results,
                key=lambda s: (
                    0
                    if s.get("breakdown_value") not in (BREAKDOWN_NULL_STRING_LABEL, BREAKDOWN_OTHER_STRING_LABEL)
                    else -1
                    if s["breakdown_value"] == BREAKDOWN_NULL_STRING_LABEL
                    else -2,
                    s.get("aggregated_value", sum(s.get("data") or [])),
                    s.get("count"),
                    s.get("data"),
                    repr(s.get("breakdown_value")),
                ),
                reverse=True,
            )
        else:
            return [
                self.apply_formula_to_results_group([r[0] for r in results], formula, aggregate_values=is_total_value)
            ]

    @staticmethod
    def apply_formula_to_results_group(
        results_group: list[dict[str, Any]],
        formula: str,
        *,
        breakdown_value: Any = None,
        aggregate_values: Optional[bool] = False,
    ) -> dict[str, Any]:
        """
        Applies the formula to a list of results, resulting in a single, computed result.
        """
        base_result = results_group[0]
        base_result["label"] = f"Formula ({formula})"
        base_result["action"] = None

        if aggregate_values:
            series_data = [[s["aggregated_value"]] for s in results_group]
            new_series_data = FormulaAST(series_data).call(formula)
            base_result["aggregated_value"] = float(sum(new_series_data))
            base_result["data"] = None
            base_result["count"] = 0
        else:
            series_data = [s["data"] for s in results_group]
            new_series_data = FormulaAST(series_data).call(formula)
            base_result["data"] = new_series_data
            base_result["count"] = float(sum(new_series_data))

        return base_result

    def _is_breakdown_filter_field_boolean(self):
        if (
            not self.query.breakdownFilter
            or not self.query.breakdownFilter.breakdown_type
            or not self.query.breakdownFilter.breakdown
        ):
            return False

        if (
            isinstance(self.query.series[0], DataWarehouseNode)
            and self.query.breakdownFilter.breakdown_type == "data_warehouse"
        ):
            series = self.query.series[0]  # only one series when data warehouse is active

            table_or_view = get_view_or_table_by_name(self.team, series.table_name)

            if not table_or_view:
                raise ValueError(f"Table {series.table_name} not found")

            field_type = dict(table_or_view.columns)[self.query.breakdownFilter.breakdown]["clickhouse"]

            if field_type.startswith("Nullable("):
                field_type = field_type.replace("Nullable(", "")[:-1]

            if field_type == "Bool":
                return True

        return self._is_breakdown_field_boolean(
            self.query.breakdownFilter.breakdown,
            self.query.breakdownFilter.breakdown_type,
            self.query.breakdownFilter.breakdown_group_type_index,
        )

    def _is_breakdown_field_boolean(
        self,
        breakdown_value: str | int | list[str | int],
        breakdown_type: BreakdownType | MultipleBreakdownType | None,
        breakdown_group_type_index: int | None = None,
    ):
        if breakdown_type == "hogql" or breakdown_type == "cohort" or breakdown_type == "session":
            return False

        if breakdown_type == "person":
            property_type = PropertyDefinition.Type.PERSON
        elif breakdown_type == "group":
            property_type = PropertyDefinition.Type.GROUP
        else:
            property_type = PropertyDefinition.Type.EVENT

        field_type = self._event_property(
            str(breakdown_value),
            property_type,
            breakdown_group_type_index,
        )

        return field_type == "Boolean"

    def _convert_boolean(self, value: Any):
        bool_map = {1: "true", 0: "false", "": "", "1": "true", "0": "false"}
        return bool_map.get(value) or value

    def _event_property(
        self,
        field: str,
        field_type: PropertyDefinition.Type,
        group_type_index: Optional[int],
    ) -> str:
        try:
            return (
                PropertyDefinition.objects.get(
                    name=field,
                    team=self.team,
                    type=field_type,
                    group_type_index=group_type_index if field_type == PropertyDefinition.Type.GROUP else None,
                ).property_type
                or "String"
            )
        except PropertyDefinition.DoesNotExist:
            return "String"

    # TODO: Move this to posthog/hogql_queries/legacy_compatibility/query_to_filter.py
    def _query_to_filter(self) -> dict[str, Any]:
        filter_dict = {
            "insight": "TRENDS",
            "properties": self.query.properties,
            "filter_test_accounts": self.query.filterTestAccounts,
            "date_to": self.query_date_range.date_to(),
            "date_from": self.query_date_range.date_from(),
            "entity_type": "events",
            "sampling_factor": self.query.samplingFactor,
            "aggregation_group_type_index": self.query.aggregation_group_type_index,
            "interval": self.query.interval,
        }

        if self.query.trendsFilter is not None:
            filter_dict.update(self.query.trendsFilter.__dict__)

        if self.query.breakdownFilter is not None:
            filter_dict.update(**self.query.breakdownFilter.__dict__)

        return {k: v for k, v in filter_dict.items() if v is not None}

    @cached_property
    def _trends_display(self) -> TrendsDisplay:
        if self.query.trendsFilter is None or self.query.trendsFilter.display is None:
            display = ChartDisplayType.ACTIONS_LINE_GRAPH
        else:
            display = self.query.trendsFilter.display

        return TrendsDisplay(display)

    def apply_dashboard_filters(self, dashboard_filter: DashboardFilter):
        super().apply_dashboard_filters(dashboard_filter=dashboard_filter)

        if (
            self.query.compareFilter is not None
            and self.query.compareFilter.compare
            and dashboard_filter.date_from == "all"
        ):
            # TODO: Move this "All time" range handling out of `apply_dashboard_filters` – if the date range is "all",
            # we should disable `compare` _no matter how_ we arrived at the final executed query
            self.query.compareFilter.compare = False

    def _format_breakdown_label(self, breakdown_value: Any):
        if self.query.breakdownFilter is not None and self.query.breakdownFilter.breakdowns is not None:
            labels = []
            for breakdown, label in zip(self.query.breakdownFilter.breakdowns, breakdown_value):
                if self._is_breakdown_field_boolean(breakdown.property, breakdown.type, breakdown.group_type_index):
                    labels.append(self._convert_boolean(label))
                else:
                    labels.append(label)

            # Mirrors the frontend formatting
            return "::".join(labels)
        return breakdown_value

    @cached_property
    def breakdown_enabled(self):
        return self.query.breakdownFilter is not None and (
            self.query.breakdownFilter.breakdown is not None
            or (self.query.breakdownFilter.breakdowns is not None and len(self.query.breakdownFilter.breakdowns) > 0)
        )

    def _get_breakdown_items(
        self,
        breakdown_values: list[str],
        breakdown_value: str | int | list[int | str],
        breakdown_type: MultipleBreakdownType | BreakdownType | None,
        histogram_breakdown: bool | None = None,
        group_type_index: int | None = None,
        # Overwrite for data warehouse queries
        is_boolean_field: bool | None = None,
    ):
        if histogram_breakdown:
            breakdown_values.append(BREAKDOWN_NUMERIC_ALL_VALUES_PLACEHOLDER)

            if BREAKDOWN_OTHER_STRING_LABEL in breakdown_values:
                breakdown_values.remove(BREAKDOWN_OTHER_STRING_LABEL)
                breakdown_values.append(BREAKDOWN_OTHER_STRING_LABEL)

            if BREAKDOWN_NULL_STRING_LABEL in breakdown_values:
                breakdown_values.remove(BREAKDOWN_NULL_STRING_LABEL)
                breakdown_values.append(BREAKDOWN_NULL_STRING_LABEL)

        res_breakdown: list[BreakdownItem] = []
        for value in breakdown_values:
            if value == BREAKDOWN_OTHER_STRING_LABEL:
                label = BREAKDOWN_OTHER_DISPLAY
            elif value == BREAKDOWN_NULL_STRING_LABEL:
                label = BREAKDOWN_NULL_DISPLAY
            elif (
                self._is_breakdown_field_boolean(
                    breakdown_value, breakdown_type, breakdown_group_type_index=group_type_index
                )
                or is_boolean_field
            ):
                label = self._convert_boolean(value)
            else:
                label = str(value)

            item = BreakdownItem(label=label, value=value)

            if item not in res_breakdown:
                res_breakdown.append(item)

        return res_breakdown

    def _is_other_breakdown(self, breakdown: str | list[str]) -> bool:
        return (
            breakdown == BREAKDOWN_OTHER_STRING_LABEL
            or isinstance(breakdown, list)
            and BREAKDOWN_OTHER_STRING_LABEL in breakdown
        )<|MERGE_RESOLUTION|>--- conflicted
+++ resolved
@@ -110,13 +110,8 @@
 
         return BASE_MINIMUM_INSIGHT_REFRESH_INTERVAL
 
-<<<<<<< HEAD
-    def to_query(self) -> ast.SelectUnionQuery:
-        return ast.SelectUnionQuery(select_queries=self.to_queries())
-=======
     def to_query(self) -> ast.SelectSetQuery:
         return ast.SelectSetQuery.create_from_queries(self.to_queries(), "UNION ALL")
->>>>>>> 08386e43
 
     def to_queries(self) -> list[ast.SelectQuery | ast.SelectSetQuery]:
         queries = []
@@ -302,14 +297,10 @@
         if len(queries) == 0:
             response_hogql = ""
         else:
-<<<<<<< HEAD
-            response_hogql_query = ast.SelectUnionQuery(select_queries=queries)
-=======
             if len(queries) == 1:
                 response_hogql_query = queries[0]
             else:
                 response_hogql_query = ast.SelectSetQuery.create_from_queries(queries, "UNION ALL")
->>>>>>> 08386e43
 
             with self.timings.measure("printing_hogql_for_response"):
                 response_hogql = to_printed_hogql(response_hogql_query, self.team, self.modifiers)
@@ -830,29 +821,13 @@
                                 "days": any_result.get("days"),
                             }
                         )
-                new_result = self.apply_formula_to_results_group(
-                    row_results, formula, breakdown_value=breakdown_value, aggregate_values=is_total_value
-                )
+                new_result = self.apply_formula_to_results_group(row_results, formula, is_total_value)
                 computed_results.append(new_result)
 
             if has_compare:
                 return multisort(computed_results, (("compare_label", False), ("count", True)))
 
-            return sorted(
-                computed_results,
-                key=lambda s: (
-                    0
-                    if s.get("breakdown_value") not in (BREAKDOWN_NULL_STRING_LABEL, BREAKDOWN_OTHER_STRING_LABEL)
-                    else -1
-                    if s["breakdown_value"] == BREAKDOWN_NULL_STRING_LABEL
-                    else -2,
-                    s.get("aggregated_value", sum(s.get("data") or [])),
-                    s.get("count"),
-                    s.get("data"),
-                    repr(s.get("breakdown_value")),
-                ),
-                reverse=True,
-            )
+            return sorted(computed_results, key=itemgetter("count"), reverse=True)
         else:
             return [
                 self.apply_formula_to_results_group([r[0] for r in results], formula, aggregate_values=is_total_value)
@@ -860,11 +835,7 @@
 
     @staticmethod
     def apply_formula_to_results_group(
-        results_group: list[dict[str, Any]],
-        formula: str,
-        *,
-        breakdown_value: Any = None,
-        aggregate_values: Optional[bool] = False,
+        results_group: list[dict[str, Any]], formula: str, aggregate_values: Optional[bool] = False
     ) -> dict[str, Any]:
         """
         Applies the formula to a list of results, resulting in a single, computed result.
@@ -1074,7 +1045,7 @@
 
         return res_breakdown
 
-    def _is_other_breakdown(self, breakdown: str | list[str]) -> bool:
+    def _is_other_breakdown(self, breakdown: BreakdownItem | list[BreakdownItem]) -> bool:
         return (
             breakdown == BREAKDOWN_OTHER_STRING_LABEL
             or isinstance(breakdown, list)
