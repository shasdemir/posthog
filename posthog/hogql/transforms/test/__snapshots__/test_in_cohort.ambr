--- conflicted
+++ resolved
@@ -79,17 +79,10 @@
   FROM events LEFT JOIN (
   SELECT cohortpeople.person_id AS person_id, 1 AS matched 
   FROM cohortpeople 
-<<<<<<< HEAD
-  WHERE and(equals(cohortpeople.team_id, 420), equals(cohortpeople.cohort_id, 2)) 
-  GROUP BY cohortpeople.person_id, cohortpeople.cohort_id, cohortpeople.version 
-  HAVING ifNull(greater(sum(cohortpeople.sign), 0), 0)) AS in_cohort__2 ON equals(in_cohort__2.person_id, events.person_id) 
-  WHERE and(equals(events.team_id, 420), ifNull(equals(in_cohort__2.matched, 1), 0), equals(events.event, %(hogql_val_0)s)) 
-=======
   WHERE and(equals(cohortpeople.team_id, 420), equals(cohortpeople.cohort_id, XX)) 
   GROUP BY cohortpeople.person_id, cohortpeople.cohort_id, cohortpeople.version 
   HAVING ifNull(greater(sum(cohortpeople.sign), 0), 0)) AS in_cohort__XX ON equals(in_cohort__XX.person_id, events.person_id) 
   WHERE and(equals(events.team_id, 420), ifNull(equals(in_cohort__XX.matched, 1), 0), equals(events.event, %(hogql_val_0)s)) 
->>>>>>> c6fc093f
   LIMIT 100 
   SETTINGS readonly=2, max_execution_time=60, allow_experimental_object_type=1
   
@@ -99,17 +92,10 @@
   FROM events LEFT JOIN (
   SELECT person_id, 1 AS matched 
   FROM raw_cohort_people 
-<<<<<<< HEAD
-  WHERE equals(cohort_id, 2) 
-  GROUP BY person_id, cohort_id, version 
-  HAVING greater(sum(sign), 0)) AS in_cohort__2 ON equals(in_cohort__2.person_id, person_id) 
-  WHERE and(equals(in_cohort__2.matched, 1), equals(event, 'RANDOM_TEST_ID::UUID')) 
-=======
   WHERE equals(cohort_id, XX) 
   GROUP BY person_id, cohort_id, version 
   HAVING greater(sum(sign), 0)) AS in_cohort__XX ON equals(in_cohort__XX.person_id, person_id) 
   WHERE and(equals(in_cohort__XX.matched, 1), equals(event, 'RANDOM_TEST_ID::UUID')) 
->>>>>>> c6fc093f
   LIMIT 100
   '''
 # ---
@@ -121,13 +107,8 @@
   FROM events LEFT JOIN (
   SELECT person_static_cohort.person_id AS person_id, 1 AS matched 
   FROM person_static_cohort 
-<<<<<<< HEAD
-  WHERE and(equals(person_static_cohort.team_id, 420), equals(person_static_cohort.cohort_id, 3))) AS in_cohort__3 ON equals(in_cohort__3.person_id, events.person_id) 
-  WHERE and(equals(events.team_id, 420), ifNull(equals(in_cohort__3.matched, 1), 0)) 
-=======
   WHERE and(equals(person_static_cohort.team_id, 420), equals(person_static_cohort.cohort_id, XX))) AS in_cohort__XX ON equals(in_cohort__XX.person_id, events.person_id) 
   WHERE and(equals(events.team_id, 420), ifNull(equals(in_cohort__XX.matched, 1), 0)) 
->>>>>>> c6fc093f
   LIMIT 100 
   SETTINGS readonly=2, max_execution_time=60, allow_experimental_object_type=1
   
@@ -137,13 +118,8 @@
   FROM events LEFT JOIN (
   SELECT person_id, 1 AS matched 
   FROM static_cohort_people 
-<<<<<<< HEAD
-  WHERE equals(cohort_id, 3)) AS in_cohort__3 ON equals(in_cohort__3.person_id, person_id) 
-  WHERE equals(in_cohort__3.matched, 1) 
-=======
   WHERE equals(cohort_id, XX)) AS in_cohort__XX ON equals(in_cohort__XX.person_id, person_id) 
   WHERE equals(in_cohort__XX.matched, 1) 
->>>>>>> c6fc093f
   LIMIT 100
   '''
 # ---
@@ -155,13 +131,8 @@
   FROM events LEFT JOIN (
   SELECT person_static_cohort.person_id AS person_id, 1 AS matched 
   FROM person_static_cohort 
-<<<<<<< HEAD
-  WHERE and(equals(person_static_cohort.team_id, 420), equals(person_static_cohort.cohort_id, 4))) AS in_cohort__4 ON equals(in_cohort__4.person_id, events.person_id) 
-  WHERE and(equals(events.team_id, 420), ifNull(equals(in_cohort__4.matched, 1), 0)) 
-=======
   WHERE and(equals(person_static_cohort.team_id, 420), equals(person_static_cohort.cohort_id, XX))) AS in_cohort__XX ON equals(in_cohort__XX.person_id, events.person_id) 
   WHERE and(equals(events.team_id, 420), ifNull(equals(in_cohort__XX.matched, 1), 0)) 
->>>>>>> c6fc093f
   LIMIT 100 
   SETTINGS readonly=2, max_execution_time=60, allow_experimental_object_type=1
   
@@ -171,13 +142,8 @@
   FROM events LEFT JOIN (
   SELECT person_id, 1 AS matched 
   FROM static_cohort_people 
-<<<<<<< HEAD
-  WHERE equals(cohort_id, 4)) AS in_cohort__4 ON equals(in_cohort__4.person_id, person_id) 
-  WHERE equals(in_cohort__4.matched, 1) 
-=======
   WHERE equals(cohort_id, XX)) AS in_cohort__XX ON equals(in_cohort__XX.person_id, person_id) 
   WHERE equals(in_cohort__XX.matched, 1) 
->>>>>>> c6fc093f
   LIMIT 100
   '''
 # ---