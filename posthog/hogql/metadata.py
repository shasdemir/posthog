--- conflicted
+++ resolved
@@ -115,11 +115,7 @@
         raise
 
 
-<<<<<<< HEAD
-def is_valid_view(select_query: ast.SelectQuery | ast.SelectUnionQuery) -> bool:
-=======
 def is_valid_view(select_query: ast.SelectQuery | ast.SelectSetQuery) -> bool:
->>>>>>> 08386e43
     for query in extract_select_queries(select_query):
         for field in query.select:
             if not isinstance(field, ast.Alias):
