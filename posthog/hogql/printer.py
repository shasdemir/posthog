import re
from collections.abc import Iterable
from dataclasses import dataclass
from datetime import datetime, date
from difflib import get_close_matches
from typing import Literal, Optional, Union, cast
from uuid import UUID

from posthog.clickhouse.property_groups import property_groups
from posthog.hogql import ast
from posthog.hogql.base import AST, _T_AST
from posthog.hogql.constants import (
    MAX_SELECT_RETURNED_ROWS,
    HogQLGlobalSettings,
)
from posthog.hogql.functions import (
    ADD_OR_NULL_DATETIME_FUNCTIONS,
    FIRST_ARG_DATETIME_FUNCTIONS,
    find_hogql_aggregation,
    find_hogql_posthog_function,
    find_hogql_function,
)
from posthog.hogql.context import HogQLContext
from posthog.hogql.database.models import Table, FunctionCallTable, SavedQuery
from posthog.hogql.database.database import create_hogql_database
from posthog.hogql.database.s3_table import S3Table
from posthog.hogql.errors import ImpossibleASTError, InternalHogQLError, QueryError, ResolutionError
from posthog.hogql.escape_sql import (
    escape_clickhouse_identifier,
    escape_clickhouse_string,
    escape_hogql_identifier,
    escape_hogql_string,
)
from posthog.hogql.functions.mapping import ALL_EXPOSED_FUNCTION_NAMES, validate_function_args, HOGQL_COMPARISON_MAPPING
from posthog.hogql.modifiers import create_default_modifiers_for_team, set_default_in_cohort_via
from posthog.hogql.resolver import resolve_types
from posthog.hogql.resolver_utils import lookup_field_by_name
from posthog.hogql.transforms.in_cohort import resolve_in_cohorts, resolve_in_cohorts_conjoined
from posthog.hogql.transforms.lazy_tables import resolve_lazy_tables
from posthog.hogql.transforms.property_types import build_property_swapper, PropertySwapper
from posthog.hogql.visitor import Visitor, clone_expr
from posthog.models.property import PropertyName, TableColumn
from posthog.models.team.team import WeekStartDay
from posthog.models.team import Team
from posthog.models.utils import UUIDT
from posthog.schema import (
    HogQLQueryModifiers,
    InCohortVia,
    MaterializationMode,
    PersonsOnEventsMode,
    PropertyGroupsMode,
)


def team_id_guard_for_table(table_type: Union[ast.TableType, ast.TableAliasType], context: HogQLContext) -> ast.Expr:
    """Add a mandatory "and(team_id, ...)" filter around the expression."""
    if not context.team_id:
        raise InternalHogQLError("context.team_id not found")

    return ast.CompareOperation(
        op=ast.CompareOperationOp.Eq,
        left=ast.Field(chain=["team_id"], type=ast.FieldType(name="team_id", table_type=table_type)),
        right=ast.Constant(value=context.team_id),
        type=ast.BooleanType(),
    )


def to_printed_hogql(query: ast.Expr, team: Team, modifiers: Optional[HogQLQueryModifiers] = None) -> str:
    """Prints the HogQL query without mutating the node"""
    return print_ast(
        clone_expr(query),
        dialect="hogql",
        context=HogQLContext(
            team_id=team.pk, enable_select_queries=True, modifiers=create_default_modifiers_for_team(team, modifiers)
        ),
        pretty=True,
    )


def print_ast(
    node: _T_AST,
    context: HogQLContext,
    dialect: Literal["hogql", "clickhouse"],
    stack: Optional[list[ast.SelectQuery]] = None,
    settings: Optional[HogQLGlobalSettings] = None,
    pretty: bool = False,
) -> str:
    prepared_ast = prepare_ast_for_printing(node=node, context=context, dialect=dialect, stack=stack, settings=settings)
    if prepared_ast is None:
        return ""
    return print_prepared_ast(
        node=prepared_ast,
        context=context,
        dialect=dialect,
        stack=stack,
        settings=settings,
        pretty=pretty,
    )


def prepare_ast_for_printing(
    node: _T_AST,
    context: HogQLContext,
    dialect: Literal["hogql", "clickhouse"],
    stack: Optional[list[ast.SelectQuery]] = None,
    settings: Optional[HogQLGlobalSettings] = None,
) -> _T_AST | None:
    with context.timings.measure("create_hogql_database"):
        context.database = context.database or create_hogql_database(context.team_id, context.modifiers, context.team)

    context.modifiers = set_default_in_cohort_via(context.modifiers)

    if context.modifiers.inCohortVia == InCohortVia.LEFTJOIN_CONJOINED:
        with context.timings.measure("resolve_in_cohorts_conjoined"):
            resolve_in_cohorts_conjoined(node, dialect, context, stack)
    with context.timings.measure("resolve_types"):
        node = resolve_types(node, context, dialect=dialect, scopes=[node.type for node in stack] if stack else None)

    if dialect == "clickhouse":
        with context.timings.measure("resolve_property_types"):
            build_property_swapper(node, context)
            if context.property_swapper is None:
                return None

            # It would be nice to be able to run property swapping after we resolve lazy tables, so that logic added onto the lazy tables
            # could pass through the swapper. However, in the PropertySwapper, the group_properties and the S3 Table join
            # rely on the existence of lazy tables in the AST. They must be run before we resolve lazy tables. Because groups are
            # not currently used in any sort of where clause optimization (WhereClauseExtractor or PersonsTable), this is okay.
            # We also have to call the group property swapper manually in `lazy_tables.py` after we do a join
            node = PropertySwapper(
                timezone=context.property_swapper.timezone,
                group_properties=context.property_swapper.group_properties,
                event_properties={},
                person_properties={},
                context=context,
                setTimeZones=False,
            ).visit(node)

        with context.timings.measure("resolve_lazy_tables"):
            resolve_lazy_tables(node, dialect, stack, context)

        with context.timings.measure("swap_properties"):
            node = PropertySwapper(
                timezone=context.property_swapper.timezone,
                group_properties={},
                person_properties=context.property_swapper.person_properties,
                event_properties=context.property_swapper.event_properties,
                context=context,
                setTimeZones=True,
            ).visit(node)

        # We support global query settings, and local subquery settings.
        # If the global query is a select query with settings, merge the two.
        if isinstance(node, ast.SelectQuery) and node.settings is not None and settings is not None:
            for key, value in node.settings.model_dump().items():
                if value is not None:
                    settings.__setattr__(key, value)
            node.settings = None

    if context.modifiers.inCohortVia == InCohortVia.LEFTJOIN:
        with context.timings.measure("resolve_in_cohorts"):
            resolve_in_cohorts(node, dialect, stack, context)

    # We add a team_id guard right before printing. It's not a separate step here.
    return node


def print_prepared_ast(
    node: _T_AST,
    context: HogQLContext,
    dialect: Literal["hogql", "clickhouse"],
    stack: Optional[list[ast.SelectQuery]] = None,
    settings: Optional[HogQLGlobalSettings] = None,
    pretty: bool = False,
) -> str:
    with context.timings.measure("printer"):
        # _Printer also adds a team_id guard if printing clickhouse
        return _Printer(
            context=context,
            dialect=dialect,
            stack=stack or [],
            settings=settings,
            pretty=pretty,
        ).visit(node)


@dataclass
class JoinExprResponse:
    printed_sql: str
    where: Optional[ast.Expr] = None


@dataclass
class PrintableMaterializedColumn:
    table: Optional[str]
    column: str

    def __str__(self) -> str:
        if self.table is None:
            # XXX: For legacy person properties handling (see comment at instantiation site.)
            return self.column
        else:
            return f"{self.table}.{self.column}"


@dataclass
class PrintableMaterializedPropertyGroupItem:
    table: str
    column: str
    property_name: str

    def __str__(self) -> str:
        # If the key we're looking for doesn't exist in the map for this property group, an empty string (the default
        # value for the `String` type) is returned. Since that is a valid property value, we need to check it here.
        return f"{self.has_expr} ? {self.value_expr} : null"

    @property
    def __qualified_column(self) -> str:
        return f"{self.table}.{self.column}"

    @property
    def has_expr(self) -> str:
        return f"has({self.__qualified_column}, {self.property_name})"

    @property
    def value_expr(self) -> str:
        return f"{self.__qualified_column}[{self.property_name}]"


def resolve_field_type(expr: ast.Expr) -> ast.Type | None:
    expr_type = expr.type
    while isinstance(expr_type, ast.FieldAliasType):
        expr_type = expr_type.type
    return expr_type


class _Printer(Visitor):
    # NOTE: Call "print_ast()", not this class directly.

    def __init__(
        self,
        context: HogQLContext,
        dialect: Literal["hogql", "clickhouse"],
        stack: Optional[list[AST]] = None,
        settings: Optional[HogQLGlobalSettings] = None,
        pretty: bool = False,
    ):
        self.context = context
        self.dialect = dialect
        self.stack: list[AST] = stack or []  # Keep track of all traversed nodes.
        self.settings = settings
        self.pretty = pretty
        self._indent = -1
        self.tab_size = 4

    def indent(self, extra: int = 0):
        return " " * self.tab_size * (self._indent + extra)

    def visit(self, node: AST | None):
        if node is None:
            return ""
        self.stack.append(node)
        self._indent += 1
        response = super().visit(node)
        self._indent -= 1
        self.stack.pop()

        if len(self.stack) == 0 and self.dialect == "clickhouse" and self.settings:
            if not isinstance(node, ast.SelectQuery) and not isinstance(node, ast.SelectSetQuery):
                raise QueryError("Settings can only be applied to SELECT queries")
            settings = self._print_settings(self.settings)
            if settings is not None:
                response += " " + settings

        return response

    def visit_select_set_query(self, node: ast.SelectSetQuery):
        self._indent -= 1
<<<<<<< HEAD
        ret = ""
        for expr in node.select_queries:
            query = self.visit(expr.select_query)
            if self.pretty:
                query = query.strip()
            if expr.union_type is not None:
                if self.pretty:
                    ret += f"\n{self.indent(1)}{expr.union_type}\n{self.indent(1)}"
                else:
                    ret += f" {expr.union_type} "
=======
        ret = self.visit(node.initial_select_query)
        if self.pretty:
            ret = ret.strip()
        for expr in node.subsequent_select_queries:
            query = self.visit(expr.select_query)
            if self.pretty:
                query = query.strip()
            if expr.set_operator is not None:
                if self.pretty:
                    ret += f"\n{self.indent(1)}{expr.set_operator}\n{self.indent(1)}"
                else:
                    ret += f" {expr.set_operator} "
>>>>>>> 08386e43
            ret += query
        self._indent += 1
        if len(self.stack) > 1:
            return f"({ret.strip()})"
        return ret

    def visit_select_query(self, node: ast.SelectQuery):
        if self.dialect == "clickhouse":
            if not self.context.enable_select_queries:
                raise InternalHogQLError("Full SELECT queries are disabled if context.enable_select_queries is False")
            if not self.context.team_id:
                raise InternalHogQLError("Full SELECT queries are disabled if context.team_id is not set")

        # if we are the first parsed node in the tree, or a child of a SelectSetQuery, mark us as a top level query
        part_of_select_union = len(self.stack) >= 2 and isinstance(self.stack[-2], ast.SelectSetQuery)
        is_top_level_query = len(self.stack) <= 1 or (len(self.stack) == 2 and part_of_select_union)

        # We will add extra clauses onto this from the joined tables
        where = node.where

        joined_tables = []
        next_join = node.select_from
        while isinstance(next_join, ast.JoinExpr):
            if next_join.type is None:
                if self.dialect == "clickhouse":
                    raise InternalHogQLError(
                        "Printing queries with a FROM clause is not permitted before type resolution"
                    )

            visited_join = self.visit_join_expr(next_join)
            joined_tables.append(visited_join.printed_sql)

            # This is an expression we must add to the SELECT's WHERE clause to limit results, like the team ID guard.
            extra_where = visited_join.where
            if extra_where is None:
                pass
            elif isinstance(extra_where, ast.Expr):
                if where is None:
                    where = extra_where
                elif isinstance(where, ast.And):
                    where = ast.And(exprs=[extra_where, *where.exprs])
                else:
                    where = ast.And(exprs=[extra_where, where])
            else:
                raise ImpossibleASTError(
                    f"Invalid where of type {type(extra_where).__name__} returned by join_expr", node=visited_join.where
                )

            next_join = next_join.next_join

        if node.select:
            if self.dialect == "clickhouse":
                # Gather all visible aliases, and/or the last hidden alias for each unique alias name.
                found_aliases = {}
                for alias in reversed(node.select):
                    if isinstance(alias, ast.Alias):
                        if not found_aliases.get(alias.alias, None) or not alias.hidden:
                            found_aliases[alias.alias] = alias

                columns = []
                for column in node.select:
                    if isinstance(column, ast.Alias):
                        # It's either a visible alias, or the last hidden alias with this name.
                        if found_aliases.get(column.alias) == column:
                            if column.hidden:
                                # Make the hidden alias visible
                                column = cast(ast.Alias, clone_expr(column))
                                column.hidden = False
                            else:
                                # Always print visible aliases.
                                pass
                        else:
                            # Non-unique hidden alias. Skip.
                            column = column.expr
                    columns.append(self.visit(column))
            else:
                columns = [self.visit(column) for column in node.select]
        else:
            columns = ["1"]
        window = (
            ", ".join(
                [f"{self._print_identifier(name)} AS ({self.visit(expr)})" for name, expr in node.window_exprs.items()]
            )
            if node.window_exprs
            else None
        )
        prewhere = self.visit(node.prewhere) if node.prewhere else None
        where = self.visit(where) if where else None
        group_by = [self.visit(column) for column in node.group_by] if node.group_by else None
        having = self.visit(node.having) if node.having else None
        order_by = [self.visit(column) for column in node.order_by] if node.order_by else None

        array_join = ""
        if node.array_join_op is not None:
            if node.array_join_op not in (
                "ARRAY JOIN",
                "LEFT ARRAY JOIN",
                "INNER ARRAY JOIN",
            ):
                raise ImpossibleASTError(f"Invalid ARRAY JOIN operation: {node.array_join_op}")
            array_join = node.array_join_op
            if len(node.array_join_list) == 0:
                raise ImpossibleASTError(f"Invalid ARRAY JOIN without an array")
            array_join += f" {', '.join(self.visit(expr) for expr in node.array_join_list)}"

        space = f"\n{self.indent(1)}" if self.pretty else " "
        comma = f",\n{self.indent(1)}" if self.pretty else ", "

        clauses = [
            f"SELECT{space}{'DISTINCT ' if node.distinct else ''}{comma.join(columns)}",
            f"FROM{space}{space.join(joined_tables)}" if len(joined_tables) > 0 else None,
            array_join if array_join else None,
            f"PREWHERE{space}" + prewhere if prewhere else None,
            f"WHERE{space}" + where if where else None,
            f"GROUP BY{space}{comma.join(group_by)}" if group_by and len(group_by) > 0 else None,
            f"HAVING{space}" + having if having else None,
            f"WINDOW{space}" + window if window else None,
            f"ORDER BY{space}{comma.join(order_by)}" if order_by and len(order_by) > 0 else None,
        ]

        limit = node.limit
        if self.context.limit_top_select and is_top_level_query:
            if limit is not None:
                if isinstance(limit, ast.Constant) and isinstance(limit.value, int):
                    limit.value = min(limit.value, MAX_SELECT_RETURNED_ROWS)
                else:
                    limit = ast.Call(
                        name="min2",
                        args=[ast.Constant(value=MAX_SELECT_RETURNED_ROWS), limit],
                    )
            else:
                limit = ast.Constant(value=MAX_SELECT_RETURNED_ROWS)

        if limit is not None:
            clauses.append(f"LIMIT {self.visit(limit)}")
            if node.limit_with_ties:
                clauses.append("WITH TIES")
            if node.offset is not None:
                clauses.append(f"OFFSET {self.visit(node.offset)}")
            if node.limit_by is not None:
                clauses.append(f"BY {', '.join([self.visit(expr) for expr in node.limit_by])}")

        if node.settings is not None and self.dialect == "clickhouse":
            settings = self._print_settings(node.settings)
            if settings is not None:
                clauses.append(settings)

        if self.pretty:
            response = "\n".join([f"{self.indent()}{clause}" for clause in clauses if clause is not None])
        else:
            response = " ".join([clause for clause in clauses if clause is not None])

        # If we are printing a SELECT subquery (not the first AST node we are visiting), wrap it in parentheses.
        if not part_of_select_union and not is_top_level_query:
            if self.pretty:
                response = f"({response.strip()})"
            else:
                response = f"({response})"

        return response

    def visit_join_expr(self, node: ast.JoinExpr) -> JoinExprResponse:
        # return constraints we must place on the select query
        extra_where: Optional[ast.Expr] = None

        join_strings = []

        if node.join_type is not None:
            join_strings.append(node.join_type)

        if isinstance(node.type, ast.TableAliasType) or isinstance(node.type, ast.TableType):
            table_type = node.type
            while isinstance(table_type, ast.TableAliasType):
                table_type = table_type.table_type

            if not isinstance(table_type, ast.TableType) and not isinstance(table_type, ast.LazyTableType):
                raise ImpossibleASTError(f"Invalid table type {type(table_type).__name__} in join_expr")

            # :IMPORTANT: This assures a "team_id" where clause is present on every selected table.
            # Skip function call tables like numbers(), s3(), etc.
            if (
                self.dialect == "clickhouse"
                and not isinstance(table_type.table, FunctionCallTable)
                and not isinstance(table_type.table, SavedQuery)
            ):
                extra_where = team_id_guard_for_table(node.type, self.context)

            if self.dialect == "clickhouse":
                sql = table_type.table.to_printed_clickhouse(self.context)

                # Edge case. If we are joining an s3 table, we must wrap it in a subquery for the join to work
                if isinstance(table_type.table, S3Table) and (
                    node.next_join or node.join_type == "JOIN" or node.join_type == "GLOBAL JOIN"
                ):
                    sql = f"(SELECT * FROM {sql})"
            else:
                sql = table_type.table.to_printed_hogql()

            if isinstance(table_type.table, FunctionCallTable) and not isinstance(table_type.table, S3Table):
                if node.table_args is None:
                    raise QueryError(f"Table function '{table_type.table.name}' requires arguments")

                if table_type.table.min_args is not None and (
                    node.table_args is None or len(node.table_args) < table_type.table.min_args
                ):
                    raise QueryError(
                        f"Table function '{table_type.table.name}' requires at least {table_type.table.min_args} argument{'s' if table_type.table.min_args > 1 else ''}"
                    )
                if table_type.table.max_args is not None and (
                    node.table_args is None or len(node.table_args) > table_type.table.max_args
                ):
                    raise QueryError(
                        f"Table function '{table_type.table.name}' requires at most {table_type.table.max_args} argument{'s' if table_type.table.max_args > 1 else ''}"
                    )
                if node.table_args is not None and len(node.table_args) > 0:
                    sql = f"{sql}({', '.join([self.visit(arg) for arg in node.table_args])})"
            elif node.table_args is not None:
                raise QueryError(f"Table '{table_type.table.to_printed_hogql()}' does not accept arguments")

            join_strings.append(sql)

            if isinstance(node.type, ast.TableAliasType) and node.alias is not None and node.alias != sql:
                join_strings.append(f"AS {self._print_identifier(node.alias)}")

        elif isinstance(node.type, ast.SelectQueryType):
            join_strings.append(self.visit(node.table))

        elif isinstance(node.type, ast.SelectSetQueryType):
            join_strings.append(self.visit(node.table))

        elif isinstance(node.type, ast.SelectViewType) and node.alias is not None:
            join_strings.append(self.visit(node.table))
            join_strings.append(f"AS {self._print_identifier(node.alias)}")

        elif isinstance(node.type, ast.SelectQueryAliasType) and node.alias is not None:
            join_strings.append(self.visit(node.table))
            join_strings.append(f"AS {self._print_identifier(node.alias)}")

        elif isinstance(node.type, ast.LazyTableType):
            if self.dialect == "hogql":
                join_strings.append(self._print_identifier(node.type.table.to_printed_hogql()))
            else:
                raise ImpossibleASTError(f"Unexpected LazyTableType for: {node.type.table.to_printed_hogql()}")

        elif self.dialect == "hogql":
            join_strings.append(self.visit(node.table))

        else:
            raise QueryError(
                f"Only selecting from a table or a subquery is supported. Unexpected type: {node.type.__class__.__name__}"
            )

        if node.table_final:
            join_strings.append("FINAL")

        if node.sample is not None:
            sample_clause = self.visit_sample_expr(node.sample)
            if sample_clause is not None:
                join_strings.append(sample_clause)

        if node.constraint is not None:
            join_strings.append(f"{node.constraint.constraint_type} {self.visit(node.constraint)}")

        return JoinExprResponse(printed_sql=" ".join(join_strings), where=extra_where)

    def visit_join_constraint(self, node: ast.JoinConstraint):
        return self.visit(node.expr)

    def visit_arithmetic_operation(self, node: ast.ArithmeticOperation):
        if node.op == ast.ArithmeticOperationOp.Add:
            return f"plus({self.visit(node.left)}, {self.visit(node.right)})"
        elif node.op == ast.ArithmeticOperationOp.Sub:
            return f"minus({self.visit(node.left)}, {self.visit(node.right)})"
        elif node.op == ast.ArithmeticOperationOp.Mult:
            return f"multiply({self.visit(node.left)}, {self.visit(node.right)})"
        elif node.op == ast.ArithmeticOperationOp.Div:
            return f"divide({self.visit(node.left)}, {self.visit(node.right)})"
        elif node.op == ast.ArithmeticOperationOp.Mod:
            return f"modulo({self.visit(node.left)}, {self.visit(node.right)})"
        else:
            raise ImpossibleASTError(f"Unknown ArithmeticOperationOp {node.op}")

    def visit_and(self, node: ast.And):
        if len(node.exprs) == 1:
            return self.visit(node.exprs[0])
        return f"and({', '.join([self.visit(expr) for expr in node.exprs])})"

    def visit_or(self, node: ast.Or):
        if len(node.exprs) == 1:
            return self.visit(node.exprs[0])
        return f"or({', '.join([self.visit(expr) for expr in node.exprs])})"

    def visit_not(self, node: ast.Not):
        return f"not({self.visit(node.expr)})"

    def visit_tuple_access(self, node: ast.TupleAccess):
        visited_tuple = self.visit(node.tuple)
        visited_index = int(str(node.index))
        symbol = "?." if self.dialect == "hogql" and node.nullish else "."
        if isinstance(node.tuple, ast.Field) or isinstance(node.tuple, ast.Tuple) or isinstance(node.tuple, ast.Call):
            return f"{visited_tuple}{symbol}{visited_index}"
        return f"({visited_tuple}){symbol}{visited_index}"

    def visit_tuple(self, node: ast.Tuple):
        return f"tuple({', '.join([self.visit(expr) for expr in node.exprs])})"

    def visit_array_access(self, node: ast.ArrayAccess):
        symbol = "?." if self.dialect == "hogql" and node.nullish else ""
        return f"{self.visit(node.array)}{symbol}[{self.visit(node.property)}]"

    def visit_array(self, node: ast.Array):
        return f"[{', '.join([self.visit(expr) for expr in node.exprs])}]"

    def visit_dict(self, node: ast.Dict):
        str = "tuple('__hx_tag', '__hx_obj'"
        for key, value in node.items:
            str += f", {self.visit(key)}, {self.visit(value)}"
        return str + ")"

    def visit_lambda(self, node: ast.Lambda):
        identifiers = [self._print_identifier(arg) for arg in node.args]
        if len(identifiers) == 0:
            raise ValueError("Lambdas require at least one argument")
        elif len(identifiers) == 1:
            return f"{identifiers[0]} -> {self.visit(node.expr)}"
        return f"({', '.join(identifiers)}) -> {self.visit(node.expr)}"

    def visit_order_expr(self, node: ast.OrderExpr):
        return f"{self.visit(node.expr)} {node.order}"

    def __get_optimized_property_group_compare_operation(self, node: ast.CompareOperation) -> str | None:
        """
        Returns a printed expression corresponding to the provided compare operation, if one of the operands is part of
        a property group value and: the comparison can be rewritten so that it can be eligible for use by one or more
        the property group's bloom filter data skipping indices, or the expression can be optimized to avoid reading the
        property group's map ``values`` subcolumn when doing comparisons to NULL values.
        """
        if self.context.modifiers.propertyGroupsMode != PropertyGroupsMode.OPTIMIZED:
            return None

        if node.op in (ast.CompareOperationOp.Eq, ast.CompareOperationOp.NotEq):
            # For commutative operations, we can rewrite the expression with parameters in either order without
            # affecting the result.
            # NOTE: For now, this only works with comparisons to constant values directly since we need to know whether
            # or not the non-``PropertyType`` operand is ``NULL`` to be able to rewrite the expression to the correct
            # optimized version. This could be extended to support *any* non-``Nullable`` expression as well, so that
            # expressions which do not reference a field as part of the expression (and therefore can be resolved to a
            # constant value during the initial stages of query execution, e.g. ``lower(concat('X', 'Y'))`` ) can also
            # utilize the index. (The same applies to ``In`` comparisons below, too.)
            property_type: ast.PropertyType | None = None
            constant_expr: ast.Constant | None = None

            # TODO: This doesn't resolve aliases for the constant operand, so this does not comprehensively cover all
            # optimizable expressions, but that case seems uncommon enough to avoid for now.
            if isinstance(node.right, ast.Constant):
                left_type = resolve_field_type(node.left)
                if isinstance(left_type, ast.PropertyType):
                    property_type = left_type
                    constant_expr = node.right
            elif isinstance(node.left, ast.Constant):
                right_type = resolve_field_type(node.right)
                if isinstance(right_type, ast.PropertyType):
                    property_type = right_type
                    constant_expr = node.left

            # TODO: Chained properties could likely be supported here to at least use the keys index.
            if property_type is None or len(property_type.chain) > 1:
                return None
            else:
                assert constant_expr is not None  # appease mypy - if we got this far, we should have a constant

            property_source = self.__get_materialized_property_source_for_property_type(property_type)
            if not isinstance(property_source, PrintableMaterializedPropertyGroupItem):
                return None

            if node.op == ast.CompareOperationOp.Eq:
                if constant_expr.value is None:
                    # "IS NULL" can be interpreted as "does not exist in the map" -- this avoids unnecessarily reading
                    # the ``values`` subcolumn of the map.
                    return f"not({property_source.has_expr})"

                # Equality comparisons to boolean constants can skip NULL checks while maintaining our desired result
                # (i.e. comparisons with NULL evaluate to false) since the value expression will return an empty string
                # if the property doesn't exist in the map.
                if constant_expr.value is True:
                    return f"equals({property_source.value_expr}, 'true')"
                elif constant_expr.value is False:
                    return f"equals({property_source.value_expr}, 'false')"

                if isinstance(constant_expr.type, ast.StringType):
                    printed_expr = f"equals({property_source.value_expr}, {self.visit(constant_expr)})"
                    if constant_expr.value == "":
                        # If we're comparing to an empty string literal, we need to disambiguate this from the default value
                        # for the ``Map(String, String)`` type used for storing property group values by also ensuring that
                        # the property key is present in the map. If this is in a ``WHERE`` clause, this also ensures we can
                        # still use the data skipping index on keys, even though the values index cannot be used.
                        printed_expr = f"and({property_source.has_expr}, {printed_expr})"

                    return printed_expr

            elif node.op == ast.CompareOperationOp.NotEq:
                if constant_expr.value is None:
                    # "IS NOT NULL" can be interpreted as "does exist in the map" -- this avoids unnecessarily reading
                    # the ``values`` subcolumn of the map, and also allows us to use the data skipping index on keys.
                    return property_source.has_expr

        elif node.op in (ast.CompareOperationOp.In):
            # ``IN`` is _not_ commutative, so we only need to check the left side operand (in contrast with above.)
            left_type = resolve_field_type(node.left)
            if not isinstance(left_type, ast.PropertyType):
                return None

            # TODO: Chained properties could likely be supported here to at least use the keys index.
            if left_type is None or len(left_type.chain) > 1:
                return None

            property_source = self.__get_materialized_property_source_for_property_type(left_type)
            if not isinstance(property_source, PrintableMaterializedPropertyGroupItem):
                return None

            if isinstance(node.right, ast.Constant):
                if node.right.value is None:
                    return "0"
                elif node.right.value == "":
                    # If the RHS is the empty string, we need to disambiguate it from the default value for missing keys.
                    return f"and({property_source.has_expr}, equals({property_source.value_expr}, {self.visit(node.right)}))"
                elif isinstance(node.right.type, ast.StringType):
                    return f"in({property_source.value_expr}, {self.visit(node.right)})"
            elif isinstance(node.right, ast.Tuple):
                # If any of the values on the RHS are the empty string, we need to disambiguate it from the default
                # value for missing keys. NULLs should also be dropped, but everything else we can directly compare
                # (strings) can be passed through as-is
                default_value_expr: ast.Constant | None = None
                for expr in node.right.exprs[:]:
                    if not isinstance(expr, ast.Constant):
                        return None  # only optimize constants for now, see above
                    if expr.value is None:
                        node.right.exprs.remove(expr)
                    elif expr.value == "":
                        default_value_expr = expr
                        node.right.exprs.remove(expr)
                    elif not isinstance(expr.type, ast.StringType):
                        return None
                if len(node.right.exprs) > 0:
                    # TODO: Check to see if it'd be faster to do equality comparison here instead?
                    printed_expr = f"in({property_source.value_expr}, {self.visit(node.right)})"
                    if default_value_expr is not None:
                        printed_expr = f"or({printed_expr}, and({property_source.has_expr}, equals({property_source.value_expr}, {self.visit(default_value_expr)})))"
                elif default_value_expr is not None:
                    printed_expr = f"and({property_source.has_expr}, equals({property_source.value_expr}, {self.visit(default_value_expr)}))"
                else:
                    printed_expr = "0"
                return printed_expr
            else:
                # TODO: Alias types are not resolved here (similarly to equality operations above) so some expressions
                # are not optimized that possibly could be if we took that additional step to determine whether or not
                # they are references to Constant types.
                return None

        return None  # nothing to optimize

    def visit_compare_operation(self, node: ast.CompareOperation):
        # If either side of the operation is a property that is part of a property group, special optimizations may
        # apply here to ensure that data skipping indexes can be used when possible.
        if optimized_property_group_compare_operation := self.__get_optimized_property_group_compare_operation(node):
            return optimized_property_group_compare_operation

        in_join_constraint = any(isinstance(item, ast.JoinConstraint) for item in self.stack)
        left = self.visit(node.left)
        right = self.visit(node.right)
        nullable_left = self._is_nullable(node.left)
        nullable_right = self._is_nullable(node.right)
        not_nullable = not nullable_left and not nullable_right

        # :HACK: until the new type system is out: https://github.com/PostHog/posthog/pull/17267
        # If we add a ifNull() around `events.timestamp`, we lose on the performance of the index.
        if ("toTimeZone(" in left and ".timestamp" in left) or ("toTimeZone(" in right and ".timestamp" in right):
            not_nullable = True

        constant_lambda = None
        value_if_one_side_is_null = False
        value_if_both_sides_are_null = False

        if node.op == ast.CompareOperationOp.Eq:
            op = f"equals({left}, {right})"
            constant_lambda = lambda left_op, right_op: left_op == right_op
            value_if_both_sides_are_null = True
        elif node.op == ast.CompareOperationOp.NotEq:
            op = f"notEquals({left}, {right})"
            constant_lambda = lambda left_op, right_op: left_op != right_op
            value_if_one_side_is_null = True
        elif node.op == ast.CompareOperationOp.Like:
            op = f"like({left}, {right})"
            value_if_both_sides_are_null = True
        elif node.op == ast.CompareOperationOp.NotLike:
            op = f"notLike({left}, {right})"
            value_if_one_side_is_null = True
        elif node.op == ast.CompareOperationOp.ILike:
            op = f"ilike({left}, {right})"
            value_if_both_sides_are_null = True
        elif node.op == ast.CompareOperationOp.NotILike:
            op = f"notILike({left}, {right})"
            value_if_one_side_is_null = True
        elif node.op == ast.CompareOperationOp.In:
            op = f"in({left}, {right})"
        elif node.op == ast.CompareOperationOp.NotIn:
            op = f"notIn({left}, {right})"
        elif node.op == ast.CompareOperationOp.GlobalIn:
            op = f"globalIn({left}, {right})"
        elif node.op == ast.CompareOperationOp.GlobalNotIn:
            op = f"globalNotIn({left}, {right})"
        elif node.op == ast.CompareOperationOp.Regex:
            op = f"match({left}, {right})"
            value_if_both_sides_are_null = True
        elif node.op == ast.CompareOperationOp.NotRegex:
            op = f"not(match({left}, {right}))"
            value_if_one_side_is_null = True
        elif node.op == ast.CompareOperationOp.IRegex:
            op = f"match({left}, concat('(?i)', {right}))"
            value_if_both_sides_are_null = True
        elif node.op == ast.CompareOperationOp.NotIRegex:
            op = f"not(match({left}, concat('(?i)', {right})))"
            value_if_one_side_is_null = True
        elif node.op == ast.CompareOperationOp.Gt:
            op = f"greater({left}, {right})"
            constant_lambda = lambda left_op, right_op: (
                left_op > right_op if left_op is not None and right_op is not None else False
            )
        elif node.op == ast.CompareOperationOp.GtEq:
            op = f"greaterOrEquals({left}, {right})"
            constant_lambda = lambda left_op, right_op: (
                left_op >= right_op if left_op is not None and right_op is not None else False
            )
        elif node.op == ast.CompareOperationOp.Lt:
            op = f"less({left}, {right})"
            constant_lambda = lambda left_op, right_op: (
                left_op < right_op if left_op is not None and right_op is not None else False
            )
        elif node.op == ast.CompareOperationOp.LtEq:
            op = f"lessOrEquals({left}, {right})"
            constant_lambda = lambda left_op, right_op: (
                left_op <= right_op if left_op is not None and right_op is not None else False
            )
        else:
            raise ImpossibleASTError(f"Unknown CompareOperationOp: {node.op.name}")

        # Try to see if we can take shortcuts

        # Can we compare constants?
        if isinstance(node.left, ast.Constant) and isinstance(node.right, ast.Constant) and constant_lambda is not None:
            return "1" if constant_lambda(node.left.value, node.right.value) else "0"

        # Special cases when we should not add any null checks
        if in_join_constraint or self.dialect == "hogql" or not_nullable:
            return op

        # Special optimization for "Eq" operator
        if (
            node.op == ast.CompareOperationOp.Eq
            or node.op == ast.CompareOperationOp.Like
            or node.op == ast.CompareOperationOp.ILike
        ):
            if isinstance(node.right, ast.Constant):
                if node.right.value is None:
                    return f"isNull({left})"
                return f"ifNull({op}, 0)"
            elif isinstance(node.left, ast.Constant):
                if node.left.value is None:
                    return f"isNull({right})"
                return f"ifNull({op}, 0)"
            return f"ifNull({op}, isNull({left}) and isNull({right}))"  # Worse case performance, but accurate

        # Special optimization for "NotEq" operator
        if (
            node.op == ast.CompareOperationOp.NotEq
            or node.op == ast.CompareOperationOp.NotLike
            or node.op == ast.CompareOperationOp.NotILike
        ):
            if isinstance(node.right, ast.Constant):
                if node.right.value is None:
                    return f"isNotNull({left})"
                return f"ifNull({op}, 1)"
            elif isinstance(node.left, ast.Constant):
                if node.left.value is None:
                    return f"isNotNull({right})"
                return f"ifNull({op}, 1)"
            return f"ifNull({op}, isNotNull({left}) or isNotNull({right}))"  # Worse case performance, but accurate

        # Return false if one, but only one of the two sides is a null constant
        if isinstance(node.right, ast.Constant) and node.right.value is None:
            # Both are a constant null
            if isinstance(node.left, ast.Constant) and node.left.value is None:
                return "1" if value_if_both_sides_are_null is True else "0"

            # Only the right side is null. Return a value only if the left side doesn't matter.
            if value_if_both_sides_are_null == value_if_one_side_is_null:
                return "1" if value_if_one_side_is_null is True else "0"
        elif isinstance(node.left, ast.Constant) and node.left.value is None:
            # Only the left side is null. Return a value only if the right side doesn't matter.
            if value_if_both_sides_are_null == value_if_one_side_is_null:
                return "1" if value_if_one_side_is_null is True else "0"

        # "in" and "not in" return 0/1 when the right operator is null, so optimize if the left operand is not nullable
        if node.op == ast.CompareOperationOp.In or node.op == ast.CompareOperationOp.NotIn:
            if not nullable_left or (isinstance(node.left, ast.Constant) and node.left.value is not None):
                return op

        # No constants, so check for nulls in SQL
        if value_if_one_side_is_null is True and value_if_both_sides_are_null is True:
            return f"ifNull({op}, 1)"
        elif value_if_one_side_is_null is True and value_if_both_sides_are_null is False:
            return f"ifNull({op}, isNotNull({left}) or isNotNull({right}))"
        elif value_if_one_side_is_null is False and value_if_both_sides_are_null is True:
            return f"ifNull({op}, isNull({left}) and isNull({right}))"  # Worse case performance, but accurate
        elif value_if_one_side_is_null is False and value_if_both_sides_are_null is False:
            return f"ifNull({op}, 0)"
        else:
            raise ImpossibleASTError("Impossible")

    def visit_constant(self, node: ast.Constant):
        if self.dialect == "hogql":
            # Inline everything in HogQL
            return self._print_escaped_string(node.value)
        elif (
            node.value is None
            or isinstance(node.value, bool)
            or isinstance(node.value, int)
            or isinstance(node.value, float)
            or isinstance(node.value, UUID)
            or isinstance(node.value, UUIDT)
            or isinstance(node.value, datetime)
            or isinstance(node.value, date)
        ):
            # Inline some permitted types in ClickHouse
            value = self._print_escaped_string(node.value)
            if "%" in value:
                # We don't know if this will be passed on as part of a legacy ClickHouse query or not.
                # Ban % to be on the safe side. Who knows how it can end up in a UUID or datetime for example.
                raise QueryError(f"Invalid character '%' in constant: {value}")
            return value
        else:
            # Strings, lists, tuples, and any other random datatype printed in ClickHouse.
            return self.context.add_value(node.value)

    def visit_field(self, node: ast.Field):
        if node.type is None and self.dialect != "hogql":
            field = ".".join([self._print_hogql_identifier_or_index(identifier) for identifier in node.chain])
            raise ImpossibleASTError(f"Field {field} has no type")

        if self.dialect == "hogql":
            if node.chain == ["*"]:
                return "*"
            # When printing HogQL, we print the properties out as a chain as they are.
            return ".".join([self._print_hogql_identifier_or_index(identifier) for identifier in node.chain])

        if node.type is not None:
            if isinstance(node.type, ast.LazyJoinType) or isinstance(node.type, ast.VirtualTableType):
                raise QueryError(f"Can't select a table when a column is expected: {'.'.join(node.chain)}")

            return self.visit(node.type)
        else:
            raise ImpossibleASTError(f"Unknown Type, can not print {type(node.type).__name__}")

    def __get_optimized_property_group_call(self, node: ast.Call) -> str | None:
        """
        Returns a printed expression corresponding to the provided call, if the function is being applied to a property
        group value and the function can be rewritten so that it can be eligible for use by the property group's map's
        key bloom filter index, or can be optimized to avoid reading the property group's map ``values`` subcolumn.
        """
        if self.context.modifiers.propertyGroupsMode != PropertyGroupsMode.OPTIMIZED:
            return None

        # XXX: A lot of this is duplicated (sometimes just copy/pasted) from the null equality comparison logic -- it
        # might make sense to make it so that ``isNull``/``isNotNull`` is rewritten to comparison expressions before
        # this step, similar to how ``equals``/``notEquals`` are interpreted as their comparison operation counterparts.

        match node:
            case ast.Call(name="isNull" | "isNotNull" as function_name, args=[field]):
                # TODO: can probably optimize chained operations, but will need more thought
                field_type = resolve_field_type(field)
                if isinstance(field_type, ast.PropertyType) and len(field_type.chain) == 1:
                    property_source = self.__get_materialized_property_source_for_property_type(field_type)
                    if not isinstance(property_source, PrintableMaterializedPropertyGroupItem):
                        return None

                    match function_name:
                        case "isNull":
                            return f"not({property_source.has_expr})"
                        case "isNotNull":
                            return property_source.has_expr
                        case _:
                            raise ValueError(f"unexpected node name: {function_name}")
            case ast.Call(name="JSONHas", args=[field, ast.Constant(value=property_name)]):
                # TODO: can probably optimize chained operations here as well
                field_type = resolve_field_type(field)
                if not isinstance(field_type, ast.FieldType):
                    return None

                # TRICKY: Materialized property columns do not currently support null values (see comment in
                # `visit_property_type`) so checking whether or not a property is set for a row cannot safely use that
                # field and falls back to the equivalent ``JSONHas(properties, ...)`` call instead. However, if this
                # property is part of *any* property group, we can use that column instead to evaluate this expression
                # more efficiently -- even if the materialized column would be a better choice in other situations.
                for property_source in self.__get_all_materialized_property_sources(field_type, str(property_name)):
                    if isinstance(property_source, PrintableMaterializedPropertyGroupItem):
                        return property_source.has_expr

        return None  # nothing to optimize

    def visit_call(self, node: ast.Call):
        # If the argument(s) are part of a property group, special optimizations may apply here to ensure that data
        # skipping indexes can be used when possible.
        if optimized_property_group_call := self.__get_optimized_property_group_call(node):
            return optimized_property_group_call

        if node.name in HOGQL_COMPARISON_MAPPING:
            op = HOGQL_COMPARISON_MAPPING[node.name]
            if len(node.args) != 2:
                raise QueryError(f"Comparison '{node.name}' requires exactly two arguments")
            # We do "cleverer" logic with nullable types in visit_compare_operation
            return self.visit_compare_operation(
                ast.CompareOperation(
                    left=node.args[0],
                    right=node.args[1],
                    op=op,
                )
            )
        elif func_meta := find_hogql_aggregation(node.name):
            validate_function_args(
                node.args,
                func_meta.min_args,
                func_meta.max_args,
                node.name,
                function_term="aggregation",
            )
            if func_meta.min_params:
                if node.params is None:
                    raise QueryError(f"Aggregation '{node.name}' requires parameters in addition to arguments")
                validate_function_args(
                    node.params,
                    func_meta.min_params,
                    func_meta.max_params,
                    node.name,
                    function_term="aggregation",
                    argument_term="parameter",
                )

            # check that we're not running inside another aggregate
            for stack_node in self.stack:
                if stack_node != node and isinstance(stack_node, ast.Call) and find_hogql_aggregation(stack_node.name):
                    raise QueryError(
                        f"Aggregation '{node.name}' cannot be nested inside another aggregation '{stack_node.name}'."
                    )

            args = [self.visit(arg) for arg in node.args]
            params = [self.visit(param) for param in node.params] if node.params is not None else None

            params_part = f"({', '.join(params)})" if params is not None else ""
            args_part = f"({f'DISTINCT ' if node.distinct else ''}{', '.join(args)})"
            return f"{func_meta.clickhouse_name}{params_part}{args_part}"

        elif func_meta := find_hogql_function(node.name):
            validate_function_args(node.args, func_meta.min_args, func_meta.max_args, node.name)
            if func_meta.min_params:
                if node.params is None:
                    raise QueryError(f"Function '{node.name}' requires parameters in addition to arguments")
                validate_function_args(
                    node.params,
                    func_meta.min_params,
                    func_meta.max_params,
                    node.name,
                    argument_term="parameter",
                )

            if self.dialect == "clickhouse":
                if node.name in FIRST_ARG_DATETIME_FUNCTIONS:
                    args: list[str] = []
                    for idx, arg in enumerate(node.args):
                        if idx == 0:
                            if isinstance(arg, ast.Call) and arg.name in ADD_OR_NULL_DATETIME_FUNCTIONS:
                                args.append(f"assumeNotNull(toDateTime({self.visit(arg)}))")
                            else:
                                args.append(f"toDateTime({self.visit(arg)}, 'UTC')")
                        else:
                            args.append(self.visit(arg))
                elif node.name == "concat":
                    args = []
                    for arg in node.args:
                        if isinstance(arg, ast.Constant):
                            if arg.value is None:
                                args.append("''")
                            elif isinstance(arg.value, str):
                                args.append(self.visit(arg))
                            else:
                                args.append(f"toString({self.visit(arg)})")
                        elif isinstance(arg, ast.Call) and arg.name == "toString":
                            if len(arg.args) == 1 and isinstance(arg.args[0], ast.Constant):
                                if arg.args[0].value is None:
                                    args.append("''")
                                else:
                                    args.append(self.visit(arg))
                            else:
                                args.append(f"ifNull({self.visit(arg)}, '')")
                        else:
                            args.append(f"ifNull(toString({self.visit(arg)}), '')")
                else:
                    args = [self.visit(arg) for arg in node.args]

                if func_meta.suffix_args:
                    args += [self.visit(arg) for arg in func_meta.suffix_args]

                relevant_clickhouse_name = func_meta.clickhouse_name
                if func_meta.overloads:
                    first_arg_constant_type = (
                        node.args[0].type.resolve_constant_type(self.context)
                        if len(node.args) > 0 and node.args[0].type is not None
                        else None
                    )

                    if first_arg_constant_type is not None:
                        for (
                            overload_types,
                            overload_clickhouse_name,
                        ) in func_meta.overloads:
                            if isinstance(first_arg_constant_type, overload_types):
                                relevant_clickhouse_name = overload_clickhouse_name
                                break  # Found an overload matching the first function org

                if func_meta.tz_aware:
                    has_tz_override = len(node.args) == func_meta.max_args

                    if not has_tz_override:
                        args.append(self.visit(ast.Constant(value=self._get_timezone())))

                    if (
                        relevant_clickhouse_name == "now64"
                        and (len(node.args) == 0 or (has_tz_override and len(node.args) == 1))
                    ) or (
                        relevant_clickhouse_name == "parseDateTime64BestEffortOrNull"
                        and (len(node.args) == 1 or (has_tz_override and len(node.args) == 2))
                    ):
                        # These two CH functions require a precision argument before timezone
                        args = args[:-1] + ["6"] + args[-1:]

                if node.name == "toStartOfWeek" and len(node.args) == 1:
                    # If week mode hasn't been specified, use the project's default.
                    # For Monday-based weeks mode 3 is used (which is ISO 8601), for Sunday-based mode 0 (CH default)
                    args.insert(1, WeekStartDay(self._get_week_start_day()).clickhouse_mode)

                if node.name == "trimLeft" and len(args) == 2:
                    return f"trim(LEADING {args[1]} FROM {args[0]})"
                elif node.name == "trimRight" and len(args) == 2:
                    return f"trim(TRAILING {args[1]} FROM {args[0]})"
                elif node.name == "trim" and len(args) == 2:
                    return f"trim(BOTH {args[1]} FROM {args[0]})"

                params = [self.visit(param) for param in node.params] if node.params is not None else None
                params_part = f"({', '.join(params)})" if params is not None else ""
                args_part = f"({', '.join(args)})"
                return f"{relevant_clickhouse_name}{params_part}{args_part}"
            else:
                return f"{node.name}({', '.join([self.visit(arg) for arg in node.args ])})"
        elif func_meta := find_hogql_posthog_function(node.name):
            validate_function_args(node.args, func_meta.min_args, func_meta.max_args, node.name)
            args = [self.visit(arg) for arg in node.args]

            if self.dialect in ("hogql", "clickhouse"):
                if node.name == "hogql_lookupDomainType":
                    return f"coalesce(dictGetOrNull('channel_definition_dict', 'domain_type', (coalesce({args[0]}, ''), 'source')), dictGetOrNull('channel_definition_dict', 'domain_type', (cutToFirstSignificantSubdomain(coalesce({args[0]}, '')), 'source')))"
                elif node.name == "hogql_lookupPaidSourceType":
                    return f"coalesce(dictGetOrNull('channel_definition_dict', 'type_if_paid', (coalesce({args[0]}, ''), 'source')) , dictGetOrNull('channel_definition_dict', 'type_if_paid', (cutToFirstSignificantSubdomain(coalesce({args[0]}, '')), 'source')))"
                elif node.name == "hogql_lookupPaidMediumType":
                    return (
                        f"dictGetOrNull('channel_definition_dict', 'type_if_paid', (coalesce({args[0]}, ''), 'medium'))"
                    )
                elif node.name == "hogql_lookupOrganicSourceType":
                    return f"coalesce(dictGetOrNull('channel_definition_dict', 'type_if_organic', (coalesce({args[0]}, ''), 'source')), dictGetOrNull('channel_definition_dict', 'type_if_organic', (cutToFirstSignificantSubdomain(coalesce({args[0]}, '')), 'source')))"
                elif node.name == "hogql_lookupOrganicMediumType":
                    return f"dictGetOrNull('channel_definition_dict', 'type_if_organic', (coalesce({args[0]}, ''), 'medium'))"
            raise QueryError(f"Unexpected unresolved HogQL function '{node.name}(...)'")
        else:
            close_matches = get_close_matches(node.name, ALL_EXPOSED_FUNCTION_NAMES, 1)
            if len(close_matches) > 0:
                raise QueryError(
                    f"Unsupported function call '{node.name}(...)'. Perhaps you meant '{close_matches[0]}(...)'?"
                )
            raise QueryError(f"Unsupported function call '{node.name}(...)'")

    def visit_placeholder(self, node: ast.Placeholder):
        if node.field is None:
            raise QueryError("You can not use expressions inside placeholders")
        raise QueryError(f"Unresolved placeholder: {{{node.field}}}")

    def visit_alias(self, node: ast.Alias):
        # Skip hidden aliases completely.
        if node.hidden:
            return self.visit(node.expr)
        expr = node.expr
        while isinstance(expr, ast.Alias) and expr.hidden:
            expr = expr.expr
        inside = self.visit(expr)
        if isinstance(expr, ast.Alias):
            inside = f"({inside})"
        alias = self._print_identifier(node.alias)
        return f"{inside} AS {alias}"

    def visit_table_type(self, type: ast.TableType):
        if self.dialect == "clickhouse":
            return type.table.to_printed_clickhouse(self.context)
        else:
            return type.table.to_printed_hogql()

    def visit_table_alias_type(self, type: ast.TableAliasType):
        return self._print_identifier(type.alias)

    def visit_lambda_argument_type(self, type: ast.LambdaArgumentType):
        return self._print_identifier(type.name)

    def visit_field_type(self, type: ast.FieldType):
        try:
            last_select = self._last_select()
            type_with_name_in_scope = (
                lookup_field_by_name(last_select.type, type.name, self.context) if last_select else None
            )
        except ResolutionError:
            type_with_name_in_scope = None

        if (
            isinstance(type.table_type, ast.TableType)
            or isinstance(type.table_type, ast.TableAliasType)
            or isinstance(type.table_type, ast.VirtualTableType)
        ):
            resolved_field = type.resolve_database_field(self.context)
            if resolved_field is None:
                raise QueryError(f'Can\'t resolve field "{type.name}" on table.')
            if isinstance(resolved_field, Table):
                if isinstance(type.table_type, ast.VirtualTableType):
                    return self.visit(ast.AsteriskType(table_type=ast.TableType(table=resolved_field)))
                else:
                    return self.visit(
                        ast.AsteriskType(
                            table_type=ast.TableAliasType(
                                table_type=ast.TableType(table=resolved_field),
                                alias=type.table_type.alias,
                            )
                        )
                    )

            # :KLUDGE: Legacy person properties handling. Only used within non-HogQL queries, such as insights.
            if (
                self.context.within_non_hogql_query
                and isinstance(type.table_type, ast.VirtualTableType)
                and type.name == "properties"
                and type.table_type.field == "poe"
            ):
                if self.context.modifiers.personsOnEventsMode != PersonsOnEventsMode.DISABLED:
                    field_sql = "person_properties"
                else:
                    field_sql = "person_props"
            else:
                # this errors because resolved_field is of type ast.Alias and not a field - what's the best way to solve?
                field_sql = self._print_identifier(resolved_field.name)
                if self.context.within_non_hogql_query and type_with_name_in_scope == type:
                    # Do not prepend table name in non-hogql context. We don't know what it actually is.
                    return field_sql
                field_sql = f"{self.visit(type.table_type)}.{field_sql}"

        elif (
            isinstance(type.table_type, ast.SelectQueryType)
            or isinstance(type.table_type, ast.SelectQueryAliasType)
            or isinstance(type.table_type, ast.SelectViewType)
            or isinstance(type.table_type, ast.SelectSetQueryType)
        ):
            field_sql = self._print_identifier(type.name)
            if isinstance(type.table_type, ast.SelectQueryAliasType) or isinstance(type.table_type, ast.SelectViewType):
                field_sql = f"{self.visit(type.table_type)}.{field_sql}"

            # :KLUDGE: Legacy person properties handling. Only used within non-HogQL queries, such as insights.
            if self.context.within_non_hogql_query and field_sql == "events__pdi__person.properties":
                if self.context.modifiers.personsOnEventsMode != PersonsOnEventsMode.DISABLED:
                    field_sql = "person_properties"
                else:
                    field_sql = "person_props"

        else:
            error = f"Can't access field '{type.name}' on a table with type '{type.table_type.__class__.__name__}'."
            if isinstance(type.table_type, ast.LazyJoinType):
                error += f" Lazy joins should have all been replaced in the resolver."
            raise ImpossibleASTError(error)

        return field_sql

    def __get_materialized_property_source_for_property_type(
        self, type: ast.PropertyType
    ) -> PrintableMaterializedColumn | PrintableMaterializedPropertyGroupItem | None:
        """
        Find the most efficient materialized property source for the provided property type.
        """
        for source in self.__get_all_materialized_property_sources(type.field_type, str(type.chain[0])):
            return source
        return None

    def __get_all_materialized_property_sources(
        self, field_type: ast.FieldType, property_name: str
    ) -> Iterable[PrintableMaterializedColumn | PrintableMaterializedPropertyGroupItem]:
        """
        Find all materialized property sources for the provided field type and property name, ordered from what is
        likely to be the most efficient access path to the least efficient.
        """
        # TODO: It likely makes sense to make this independent of whether or not property groups are used.
        if self.context.modifiers.materializationMode == "disabled":
            return

        field = field_type.resolve_database_field(self.context)

        # check for a materialised column
        table = field_type.table_type
        while isinstance(table, ast.TableAliasType):
            table = table.table_type

        if isinstance(table, ast.TableType):
            if self.dialect == "clickhouse":
                table_name = table.table.to_printed_clickhouse(self.context)
            else:
                table_name = table.table.to_printed_hogql()
            if field is None:
                raise QueryError(f"Can't resolve field {field_type.name} on table {table_name}")
            field_name = cast(Union[Literal["properties"], Literal["person_properties"]], field.name)

            materialized_column = self._get_materialized_column(table_name, property_name, field_name)
            if materialized_column:
                yield PrintableMaterializedColumn(
                    self.visit(field_type.table_type),
                    self._print_identifier(materialized_column),
                )

            if self.context.modifiers.propertyGroupsMode in (
                PropertyGroupsMode.ENABLED,
                PropertyGroupsMode.OPTIMIZED,
            ):
                # For now, we're assuming that properties are in either no groups or one group, so just using the
                # first group returned is fine. If we start putting properties in multiple groups, this should be
                # revisited to find the optimal set (i.e. smallest set) of groups to read from.
                for property_group_column in property_groups.get_property_group_columns(
                    table_name, field_name, property_name
                ):
                    yield PrintableMaterializedPropertyGroupItem(
                        self.visit(field_type.table_type),
                        self._print_identifier(property_group_column),
                        self.context.add_value(property_name),
                    )
        elif (
            self.context.within_non_hogql_query
            and (isinstance(table, ast.SelectQueryAliasType) and table.alias == "events__pdi__person")
            or (isinstance(table, ast.VirtualTableType) and table.field == "poe")
        ):
            # :KLUDGE: Legacy person properties handling. Only used within non-HogQL queries, such as insights.
            if self.context.modifiers.personsOnEventsMode != PersonsOnEventsMode.DISABLED:
                materialized_column = self._get_materialized_column("events", property_name, "person_properties")
            else:
                materialized_column = self._get_materialized_column("person", property_name, "properties")
            if materialized_column:
                yield PrintableMaterializedColumn(None, self._print_identifier(materialized_column))

    def visit_property_type(self, type: ast.PropertyType):
        if type.joined_subquery is not None and type.joined_subquery_field_name is not None:
            return f"{self._print_identifier(type.joined_subquery.alias)}.{self._print_identifier(type.joined_subquery_field_name)}"

        materialized_property_source = self.__get_materialized_property_source_for_property_type(type)
        if materialized_property_source is not None:
            if isinstance(materialized_property_source, PrintableMaterializedColumn):
                # TODO: rematerialize all columns to properly support empty strings and "null" string values.
                if self.context.modifiers.materializationMode == MaterializationMode.LEGACY_NULL_AS_STRING:
                    materialized_property_sql = f"nullIf({materialized_property_source}, '')"
                else:  # MaterializationMode AUTO or LEGACY_NULL_AS_NULL
                    materialized_property_sql = f"nullIf(nullIf({materialized_property_source}, ''), 'null')"
            else:
                materialized_property_sql = str(materialized_property_source)

            if len(type.chain) == 1:
                return materialized_property_sql
            else:
                return self._unsafe_json_extract_trim_quotes(
                    materialized_property_sql, [self.context.add_value(name) for name in type.chain[1:]]
                )

        return self._unsafe_json_extract_trim_quotes(
            self.visit(type.field_type), [self.context.add_value(name) for name in type.chain]
        )

    def visit_sample_expr(self, node: ast.SampleExpr):
        sample_value = self.visit_ratio_expr(node.sample_value)
        offset_clause = ""
        if node.offset_value:
            offset_value = self.visit_ratio_expr(node.offset_value)
            offset_clause = f" OFFSET {offset_value}"

        return f"SAMPLE {sample_value}{offset_clause}"

    def visit_ratio_expr(self, node: ast.RatioExpr):
        return self.visit(node.left) if node.right is None else f"{self.visit(node.left)}/{self.visit(node.right)}"

    def visit_select_query_alias_type(self, type: ast.SelectQueryAliasType):
        return self._print_identifier(type.alias)

    def visit_select_view_type(self, type: ast.SelectViewType):
        return self._print_identifier(type.alias)

    def visit_field_alias_type(self, type: ast.FieldAliasType):
        return self._print_identifier(type.alias)

    def visit_virtual_table_type(self, type: ast.VirtualTableType):
        return self.visit(type.table_type)

    def visit_asterisk_type(self, type: ast.AsteriskType):
        return "*"

    def visit_lazy_join_type(self, type: ast.LazyJoinType):
        raise ImpossibleASTError("Unexpected ast.LazyJoinType. Make sure LazyJoinResolver has run on the AST.")

    def visit_lazy_table_type(self, type: ast.LazyJoinType):
        raise ImpossibleASTError("Unexpected ast.LazyTableType. Make sure LazyJoinResolver has run on the AST.")

    def visit_field_traverser_type(self, type: ast.FieldTraverserType):
        raise ImpossibleASTError("Unexpected ast.FieldTraverserType. This should have been resolved.")

    def visit_unresolved_field_type(self, type: ast.UnresolvedFieldType):
        if self.dialect == "clickhouse":
            raise QueryError(f"Unable to resolve field: {type.name}")
        return self._print_identifier(type.name)

    def visit_unknown(self, node: AST):
        raise ImpossibleASTError(f"Unknown AST node {type(node).__name__}")

    def visit_window_expr(self, node: ast.WindowExpr):
        strings: list[str] = []
        if node.partition_by is not None:
            if len(node.partition_by) == 0:
                raise ImpossibleASTError("PARTITION BY must have at least one argument")
            strings.append("PARTITION BY")
            columns = []
            for expr in node.partition_by:
                columns.append(self.visit(expr))
            strings.append(", ".join(columns))

        if node.order_by is not None:
            if len(node.order_by) == 0:
                raise ImpossibleASTError("ORDER BY must have at least one argument")
            strings.append("ORDER BY")
            for expr in node.order_by:
                strings.append(self.visit(expr))

        if node.frame_method is not None:
            if node.frame_method == "ROWS":
                strings.append("ROWS")
            elif node.frame_method == "RANGE":
                strings.append("RANGE")
            else:
                raise ImpossibleASTError(f"Invalid frame method {node.frame_method}")
            if node.frame_start and node.frame_end is None:
                strings.append(self.visit(node.frame_start))

            elif node.frame_start is not None and node.frame_end is not None:
                strings.append("BETWEEN")
                strings.append(self.visit(node.frame_start))
                strings.append("AND")
                strings.append(self.visit(node.frame_end))

            else:
                raise ImpossibleASTError("Frame start and end must be specified together")
        return " ".join(strings)

    def visit_window_function(self, node: ast.WindowFunction):
        identifier = self._print_identifier(node.name)
        exprs = ", ".join(self.visit(expr) for expr in node.exprs or [])
        args = "(" + (", ".join(self.visit(arg) for arg in node.args or [])) + ")" if node.args else ""
        if node.over_expr or node.over_identifier:
            over = f"({self.visit(node.over_expr)})" if node.over_expr else self._print_identifier(node.over_identifier)
        else:
            over = "()"
        return f"{identifier}({exprs}){args} OVER {over}"

    def visit_window_frame_expr(self, node: ast.WindowFrameExpr):
        if node.frame_type == "PRECEDING":
            return f"{int(str(node.frame_value)) if node.frame_value is not None else 'UNBOUNDED'} PRECEDING"
        elif node.frame_type == "FOLLOWING":
            return f"{int(str(node.frame_value)) if node.frame_value is not None else 'UNBOUNDED'} FOLLOWING"
        elif node.frame_type == "CURRENT ROW":
            return "CURRENT ROW"
        else:
            raise ImpossibleASTError(f"Invalid frame type {node.frame_type}")

    def _last_select(self) -> Optional[ast.SelectQuery]:
        """Find the last SELECT query in the stack."""
        for node in reversed(self.stack):
            if isinstance(node, ast.SelectQuery):
                return node
        return None

    def _print_identifier(self, name: str) -> str:
        if self.dialect == "clickhouse":
            return escape_clickhouse_identifier(name)
        return escape_hogql_identifier(name)

    def _print_hogql_identifier_or_index(self, name: str | int) -> str:
        # Regular identifiers can't start with a number. Print digit strings as-is for unescaped tuple access.
        if isinstance(name, int) and str(name).isdigit():
            return str(name)
        return escape_hogql_identifier(name)

    def _print_escaped_string(self, name: float | int | str | list | tuple | datetime | date) -> str:
        if self.dialect == "clickhouse":
            return escape_clickhouse_string(name, timezone=self._get_timezone())
        return escape_hogql_string(name, timezone=self._get_timezone())

    def _unsafe_json_extract_trim_quotes(self, unsafe_field: str, unsafe_args: list[str]) -> str:
        return f"replaceRegexpAll(nullIf(nullIf(JSONExtractRaw({', '.join([unsafe_field, *unsafe_args])}), ''), 'null'), '^\"|\"$', '')"

    def _get_materialized_column(
        self, table_name: str, property_name: PropertyName, field_name: TableColumn
    ) -> Optional[str]:
        try:
            from ee.clickhouse.materialized_columns.columns import (
                TablesWithMaterializedColumns,
                get_materialized_columns,
            )

            materialized_columns = get_materialized_columns(cast(TablesWithMaterializedColumns, table_name))
            return materialized_columns.get((property_name, field_name), None)
        except ModuleNotFoundError:
            return None

    def _get_timezone(self) -> str:
        return self.context.database.get_timezone() if self.context.database else "UTC"

    def _get_week_start_day(self) -> WeekStartDay:
        return self.context.database.get_week_start_day() if self.context.database else WeekStartDay.SUNDAY

    def _is_nullable(self, node: ast.Expr) -> bool:
        if isinstance(node, ast.Constant):
            return node.value is None
        elif isinstance(node.type, ast.PropertyType):
            return True
        elif isinstance(node.type, ast.ConstantType):
            return node.type.nullable
        elif isinstance(node.type, ast.CallType):
            return node.type.return_type.nullable
        elif isinstance(node.type, ast.FieldType):
            return node.type.is_nullable(self.context)
        elif isinstance(node, ast.Alias):
            return self._is_nullable(node.expr)
        elif isinstance(node.type, ast.FieldAliasType):
            if (field_type := resolve_field_type(node)) and isinstance(field_type, ast.FieldType):
                return field_type.is_nullable(self.context)

        # we don't know if it's nullable, so we assume it can be
        return True

    def _print_settings(self, settings):
        pairs = []
        for key, value in settings:
            if value is None:
                continue
            if not isinstance(value, int | float | str):
                raise QueryError(f"Setting {key} must be a string, int, or float")
            if not re.match(r"^[a-zA-Z0-9_]+$", key):
                raise QueryError(f"Setting {key} is not supported")
            if isinstance(value, bool):
                pairs.append(f"{key}={1 if value else 0}")
            elif isinstance(value, int) or isinstance(value, float):
                pairs.append(f"{key}={value}")
            else:
                pairs.append(f"{key}={self._print_escaped_string(value)}")
        if len(pairs) > 0:
            return f"SETTINGS {', '.join(pairs)}"
        return None<|MERGE_RESOLUTION|>--- conflicted
+++ resolved
@@ -276,18 +276,6 @@
 
     def visit_select_set_query(self, node: ast.SelectSetQuery):
         self._indent -= 1
-<<<<<<< HEAD
-        ret = ""
-        for expr in node.select_queries:
-            query = self.visit(expr.select_query)
-            if self.pretty:
-                query = query.strip()
-            if expr.union_type is not None:
-                if self.pretty:
-                    ret += f"\n{self.indent(1)}{expr.union_type}\n{self.indent(1)}"
-                else:
-                    ret += f" {expr.union_type} "
-=======
         ret = self.visit(node.initial_select_query)
         if self.pretty:
             ret = ret.strip()
@@ -300,7 +288,6 @@
                     ret += f"\n{self.indent(1)}{expr.set_operator}\n{self.indent(1)}"
                 else:
                     ret += f" {expr.set_operator} "
->>>>>>> 08386e43
             ret += query
         self._indent += 1
         if len(self.stack) > 1:
