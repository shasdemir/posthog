--- conflicted
+++ resolved
@@ -89,18 +89,10 @@
         raise ResolutionError(f"Error parsing query tag: {e}", start=node.start, end=node.end)
 
 
-<<<<<<< HEAD
-def extract_select_queries(select: ast.SelectUnionQuery | ast.SelectQuery) -> Generator[ast.SelectQuery, None, None]:
-    if isinstance(select, ast.SelectQuery):
-        yield select
-    else:
-        for select_query in select.select_queries:
-=======
 def extract_select_queries(select: ast.SelectSetQuery | ast.SelectQuery) -> Generator[ast.SelectQuery, None, None]:
     if isinstance(select, ast.SelectQuery):
         yield select
     else:
         yield from extract_select_queries(select.initial_select_query)
         for select_query in select.subsequent_select_queries:
->>>>>>> 08386e43
             yield from extract_select_queries(select_query.select_query)