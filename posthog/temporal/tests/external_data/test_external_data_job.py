--- conflicted
+++ resolved
@@ -809,9 +809,8 @@
         job_1_team_objects = await minio_client.list_objects_v2(
             Bucket=BUCKET_NAME, Prefix=f"{folder_path}/posthog_test/"
         )
-<<<<<<< HEAD
-
-        assert len(job_1_team_objects["Contents"]) == 3
+
+        assert len(job_1_team_objects["Contents"]) == 2
 
 
 @pytest.mark.django_db(transaction=True)
@@ -906,9 +905,6 @@
             Bucket=BUCKET_NAME, Prefix=f"{folder_path}/posthog_test/"
         )
         assert len(job_1_team_objects["Contents"]) == 3
-=======
-        assert len(job_1_team_objects["Contents"]) == 2
->>>>>>> 044d6334
 
 
 @pytest.mark.django_db(transaction=True)
