--- conflicted
+++ resolved
@@ -1,8 +1,4 @@
 import json
-<<<<<<< HEAD
-from typing import Any, Dict, Literal, Optional
-=======
->>>>>>> 2eedcf43
 from unittest.mock import MagicMock
 
 from dateutil import parser
@@ -165,24 +161,6 @@
             with self.assertNumQueries(10):
                 self.dashboard_api.get_dashboard(dashboard_id)
 
-<<<<<<< HEAD
-            self.dashboard_api.create_insight(
-                {"filters": filter_dict, "dashboards": [dashboard_id]}, expected_status=status.HTTP_201_CREATED
-            )
-            with self.assertNumQueries(18):
-                self.dashboard_api.get_dashboard(dashboard_id)
-
-            self.dashboard_api.create_insight(
-                {"filters": filter_dict, "dashboards": [dashboard_id]}, expected_status=status.HTTP_201_CREATED
-            )
-            with self.assertNumQueries(20):
-                self.dashboard_api.get_dashboard(dashboard_id)
-
-            self.dashboard_api.create_insight(
-                {"filters": filter_dict, "dashboards": [dashboard_id]}, expected_status=status.HTTP_201_CREATED
-            )
-            with self.assertNumQueries(22):
-=======
             self.dashboard_api.create_insight({"filters": filter_dict, "dashboards": [dashboard_id]})
             with self.assertNumQueries(14):
                 self.dashboard_api.get_dashboard(dashboard_id)
@@ -193,7 +171,6 @@
 
             self.dashboard_api.create_insight({"filters": filter_dict, "dashboards": [dashboard_id]})
             with self.assertNumQueries(14):
->>>>>>> 2eedcf43
                 self.dashboard_api.get_dashboard(dashboard_id)
 
     @snapshot_postgres_queries
@@ -216,13 +193,7 @@
         for i in range(5):
             dashboard_id, _ = self.dashboard_api.create_dashboard({"name": f"dashboard-{i}", "description": i})
             for j in range(3):
-<<<<<<< HEAD
-                self.dashboard_api.create_insight(
-                    {"dashboards": [dashboard_id], "name": f"insight-{j}"}, expected_status=status.HTTP_201_CREATED
-                )
-=======
                 self.dashboard_api.create_insight({"dashboards": [dashboard_id], "name": f"insight-{j}"})
->>>>>>> 2eedcf43
 
             with self.assertNumQueries(8):
                 self.dashboard_api.list_dashboards(query_params={"limit": 300})
@@ -230,14 +201,10 @@
     def test_listing_dashboards_does_not_include_tiles(self) -> None:
         dashboard_one_id, _ = self.dashboard_api.create_dashboard({"name": "dashboard-1"})
         dashboard_two_id, _ = self.dashboard_api.create_dashboard({"name": "dashboard-2"})
-<<<<<<< HEAD
         self.dashboard_api.create_insight(
             {"dashboards": [dashboard_two_id, dashboard_one_id], "name": f"insight"},
             expected_status=status.HTTP_201_CREATED,
         )
-=======
-        self.dashboard_api.create_insight({"dashboards": [dashboard_two_id, dashboard_one_id], "name": f"insight"})
->>>>>>> 2eedcf43
 
         assert len(self.dashboard_api.get_dashboard(dashboard_one_id)["items"]) == 1
         assert len(self.dashboard_api.get_dashboard(dashboard_two_id)["items"]) == 1
@@ -260,26 +227,10 @@
         """
         dashboard_one_id, _ = self.dashboard_api.create_dashboard({"name": "dashboard-1"})
         dashboard_two_id, _ = self.dashboard_api.create_dashboard({"name": "dashboard-2"})
-<<<<<<< HEAD
-        self.dashboard_api.create_insight(
-            {"dashboards": [dashboard_two_id, dashboard_one_id], "name": f"insight"},
-            expected_status=status.HTTP_201_CREATED,
-        )
-        self.dashboard_api.create_insight(
-            {"dashboards": [dashboard_one_id], "name": f"insight"}, expected_status=status.HTTP_201_CREATED
-        )
-        self.dashboard_api.create_insight(
-            {"dashboards": [dashboard_one_id], "name": f"insight"}, expected_status=status.HTTP_201_CREATED
-        )
-        self.dashboard_api.create_insight(
-            {"dashboards": [dashboard_one_id], "name": f"insight"}, expected_status=status.HTTP_201_CREATED
-        )
-=======
         self.dashboard_api.create_insight({"dashboards": [dashboard_two_id, dashboard_one_id], "name": f"insight"})
         self.dashboard_api.create_insight({"dashboards": [dashboard_one_id], "name": f"insight"})
         self.dashboard_api.create_insight({"dashboards": [dashboard_one_id], "name": f"insight"})
         self.dashboard_api.create_insight({"dashboards": [dashboard_one_id], "name": f"insight"})
->>>>>>> 2eedcf43
 
         # so DB has 5 tiles, but we only load need to 1
         self.dashboard_api.get_dashboard(dashboard_one_id)
@@ -377,20 +328,12 @@
         response = self.dashboard_api.list_dashboards()
         self.assertEqual(len(response["results"]), 1)
 
-<<<<<<< HEAD
-    def test_delete_does_not_delete_tiles_by_default(self):
-        dashboard_id, _ = self.dashboard_api.create_dashboard({"filters": {"date_from": "-14d"}})
-        insight_id, _ = self.dashboard_api.create_insight(
-            {"filters": {"hello": "test", "date_from": "-7d"}, "dashboards": [dashboard_id], "name": "some_item"},
-            expected_status=status.HTTP_201_CREATED,
-=======
         self.dashboard_api.get_dashboard(pk, expected_status=status.HTTP_200_OK)
 
     def test_delete_does_not_delete_insights_by_default(self):
         dashboard_id, _ = self.dashboard_api.create_dashboard({"filters": {"date_from": "-14d"}})
         insight_id, _ = self.dashboard_api.create_insight(
             {"filters": {"hello": "test", "date_from": "-7d"}, "dashboards": [dashboard_id], "name": "some_item"}
->>>>>>> 2eedcf43
         )
 
         dashboard_before_delete = self.dashboard_api.get_dashboard(dashboard_id)
@@ -406,19 +349,10 @@
         dashboard_one_id, _ = self.dashboard_api.create_dashboard({"filters": {"date_from": "-14d"}})
         dashboard_two_id, _ = self.dashboard_api.create_dashboard({"filters": {"date_from": "-14d"}})
 
-<<<<<<< HEAD
-        insight_on_one_dashboard_id, _ = self.dashboard_api.create_insight(
-            {"dashboards": [dashboard_one_id]}, expected_status=status.HTTP_201_CREATED
-        )
-
-        insight_on_two_dashboards_id, _ = self.dashboard_api.create_insight(
-            {"dashboards": [dashboard_one_id, dashboard_two_id]}, expected_status=status.HTTP_201_CREATED
-=======
         insight_on_one_dashboard_id, _ = self.dashboard_api.create_insight({"dashboards": [dashboard_one_id]})
 
         insight_on_two_dashboards_id, _ = self.dashboard_api.create_insight(
             {"dashboards": [dashboard_one_id, dashboard_two_id]}
->>>>>>> 2eedcf43
         )
 
         dashboard_one_before_delete = self.dashboard_api.get_dashboard(dashboard_one_id)
@@ -440,12 +374,7 @@
     def test_dashboard_items(self):
         dashboard_id, _ = self.dashboard_api.create_dashboard({"filters": {"date_from": "-14d"}})
         insight_id, _ = self.dashboard_api.create_insight(
-<<<<<<< HEAD
-            {"filters": {"hello": "test", "date_from": "-7d"}, "dashboards": [dashboard_id], "name": "some_item"},
-            expected_status=status.HTTP_201_CREATED,
-=======
             {"filters": {"hello": "test", "date_from": "-7d"}, "dashboards": [dashboard_id], "name": "some_item"}
->>>>>>> 2eedcf43
         )
 
         response = self.dashboard_api.get_dashboard(dashboard_id)
@@ -471,19 +400,10 @@
         """
         dashboard_id, _ = self.dashboard_api.create_dashboard({"filters": {"date_from": "-14d"}})
         insight_id, _ = self.dashboard_api.create_insight(
-<<<<<<< HEAD
-            {"filters": {"hello": "test", "date_from": "-7d"}, "dashboards": [dashboard_id], "name": "some_item"},
-            expected_status=status.HTTP_201_CREATED,
-        )
-        out_of_synch_insight_id, _ = self.dashboard_api.create_insight(
-            {"filters": {"hello": "test", "date_from": "-7d"}, "dashboards": [dashboard_id], "name": "out of synch"},
-            expected_status=status.HTTP_201_CREATED,
-=======
             {"filters": {"hello": "test", "date_from": "-7d"}, "dashboards": [dashboard_id], "name": "some_item"}
         )
         out_of_synch_insight_id, _ = self.dashboard_api.create_insight(
             {"filters": {"hello": "test", "date_from": "-7d"}, "dashboards": [dashboard_id], "name": "out of synch"}
->>>>>>> 2eedcf43
         )
 
         response = self.dashboard_api.get_dashboard(dashboard_id)
@@ -506,12 +426,7 @@
     def test_dashboard_insight_tiles_can_be_loaded_correct_context(self):
         dashboard_id, _ = self.dashboard_api.create_dashboard({"filters": {"date_from": "-14d"}})
         insight_id, _ = self.dashboard_api.create_insight(
-<<<<<<< HEAD
-            {"filters": {"hello": "test", "date_from": "-7d"}, "dashboards": [dashboard_id], "name": "some_item"},
-            expected_status=status.HTTP_201_CREATED,
-=======
             {"filters": {"hello": "test", "date_from": "-7d"}, "dashboards": [dashboard_id], "name": "some_item"}
->>>>>>> 2eedcf43
         )
 
         response = self.dashboard_api.get_dashboard(dashboard_id)
@@ -525,26 +440,14 @@
 
     def test_dashboard_filtering_on_properties(self):
         dashboard_id, _ = self.dashboard_api.create_dashboard({"filters": {"date_from": "-24h"}})
-<<<<<<< HEAD
-        response = self.client.patch(
-            f"/api/projects/{self.team.id}/dashboards/{dashboard_id}/",
-            data={"filters": {"date_from": "-24h", "properties": [{"key": "prop", "value": "val"}]}},
-        ).json()
-=======
         _, response = self.dashboard_api.update_dashboard(
             dashboard_id, {"filters": {"date_from": "-24h", "properties": [{"key": "prop", "value": "val"}]}}
         )
->>>>>>> 2eedcf43
 
         self.assertEqual(response["filters"]["properties"], [{"key": "prop", "value": "val"}])
 
         insight_id, _ = self.dashboard_api.create_insight(
-<<<<<<< HEAD
-            {"filters": {"hello": "test", "date_from": "-7d"}, "dashboards": [dashboard_id], "name": "some_item"},
-            expected_status=status.HTTP_201_CREATED,
-=======
             {"filters": {"hello": "test", "date_from": "-7d"}, "dashboards": [dashboard_id], "name": "some_item"}
->>>>>>> 2eedcf43
         )
 
         response = self.dashboard_api.get_dashboard(dashboard_id)
@@ -554,22 +457,13 @@
 
     def test_dashboard_filter_is_applied_even_if_insight_is_created_before_dashboard(self):
         insight_id, _ = self.dashboard_api.create_insight(
-<<<<<<< HEAD
-            {"filters": {"hello": "test", "date_from": "-7d"}, "name": "some_item"},
-            expected_status=status.HTTP_201_CREATED,
-=======
             {"filters": {"hello": "test", "date_from": "-7d"}, "name": "some_item"}
->>>>>>> 2eedcf43
         )
 
         dashboard_id, _ = self.dashboard_api.create_dashboard({"filters": {"date_from": "-14d"}})
 
-<<<<<<< HEAD
+        # add the insight to the dashboard
         self.dashboard_api.add_insight_to_dashboard(insight_id=insight_id, dashboard_id=dashboard_id)
-=======
-        # add the insight to the dashboard
-        self.dashboard_api.add_insight_to_dashboard([dashboard_id], insight_id)
->>>>>>> 2eedcf43
 
         response = self.dashboard_api.get_dashboard(dashboard_id)
         self.assertEqual(response["tiles"][0]["insight"]["filters"]["date_from"], "-14d")
@@ -599,12 +493,7 @@
         dashboard_id, _ = self.dashboard_api.create_dashboard({"name": "asdasd", "pinned": True})
 
         insight_id, _ = self.dashboard_api.create_insight(
-<<<<<<< HEAD
-            {"filters": {"hello": "test"}, "dashboards": [dashboard_id], "name": "another"},
-            expected_status=status.HTTP_201_CREATED,
-=======
             {"filters": {"hello": "test"}, "dashboards": [dashboard_id], "name": "another"}
->>>>>>> 2eedcf43
         )
 
         dashboard_json = self.dashboard_api.get_dashboard(dashboard_id)
@@ -623,12 +512,7 @@
         dashboard_id, _ = self.dashboard_api.create_dashboard({"name": "asdasd", "pinned": True})
 
         insight_id, _ = self.dashboard_api.create_insight(
-<<<<<<< HEAD
-            {"filters": {"hello": "test"}, "dashboards": [dashboard_id], "name": "another"},
-            expected_status=status.HTTP_201_CREATED,
-=======
             {"filters": {"hello": "test"}, "dashboards": [dashboard_id], "name": "another"}
->>>>>>> 2eedcf43
         )
 
         dashboard_json = self.dashboard_api.get_dashboard(dashboard_id)
@@ -731,11 +615,7 @@
     def test_dashboard_duplication_does_not_duplicate_tiles_by_default(self):
         existing_dashboard = Dashboard.objects.create(team=self.team, name="existing dashboard", created_by=self.user)
         insight_one_id, _ = self.dashboard_api.create_insight(
-<<<<<<< HEAD
-            {"dashboards": [existing_dashboard.pk], "name": "the insight"}, expected_status=status.HTTP_201_CREATED
-=======
             {"dashboards": [existing_dashboard.pk], "name": "the insight"}
->>>>>>> 2eedcf43
         )
         _, dashboard_with_tiles = self.dashboard_api.create_text_tile(existing_dashboard.id)
 
@@ -753,11 +633,7 @@
     def test_dashboard_duplication_can_duplicate_tiles(self):
         existing_dashboard = Dashboard.objects.create(team=self.team, name="existing dashboard", created_by=self.user)
         insight_one_id, _ = self.dashboard_api.create_insight(
-<<<<<<< HEAD
-            {"dashboards": [existing_dashboard.pk], "name": "the insight"}, expected_status=status.HTTP_201_CREATED
-=======
             {"dashboards": [existing_dashboard.pk], "name": "the insight"}
->>>>>>> 2eedcf43
         )
         _, dashboard_with_tiles = self.dashboard_api.create_text_tile(existing_dashboard.id)
 
@@ -774,13 +650,7 @@
 
     def test_dashboard_duplication_can_duplicate_tiles_without_editing_name_if_there_is_none(self) -> None:
         existing_dashboard = Dashboard.objects.create(team=self.team, name="existing dashboard", created_by=self.user)
-<<<<<<< HEAD
-        insight_one_id, _ = self.dashboard_api.create_insight(
-            {"dashboards": [existing_dashboard.pk], "name": None}, expected_status=status.HTTP_201_CREATED
-        )
-=======
         insight_one_id, _ = self.dashboard_api.create_insight({"dashboards": [existing_dashboard.pk], "name": None})
->>>>>>> 2eedcf43
         _, dashboard_with_tiles = self.dashboard_api.create_text_tile(existing_dashboard.id)
 
         _, duplicate_response = self.dashboard_api.create_dashboard(
@@ -834,17 +704,8 @@
         }
 
         # create two insights with a -7d date from filter
-<<<<<<< HEAD
-        insight_one_id, _ = self.dashboard_api.create_insight(
-            {"filters": filter_dict, "dashboards": [dashboard.pk]}, expected_status=status.HTTP_201_CREATED
-        )
-        insight_two_id, _ = self.dashboard_api.create_insight(
-            {"filters": filter_dict, "dashboards": [dashboard.pk]}, expected_status=status.HTTP_201_CREATED
-        )
-=======
         insight_one_id, _ = self.dashboard_api.create_insight({"filters": filter_dict, "dashboards": [dashboard.pk]})
         insight_two_id, _ = self.dashboard_api.create_insight({"filters": filter_dict, "dashboards": [dashboard.pk]})
->>>>>>> 2eedcf43
 
         insight_one_original_filter_hash = self.dashboard_api.get_insight(insight_one_id)["filters_hash"]
         insight_two_original_filter_hash = self.dashboard_api.get_insight(insight_two_id)["filters_hash"]
@@ -941,15 +802,7 @@
 
     def test_dashboard_does_not_load_insight_that_was_deleted(self) -> None:
         dashboard_id, _ = self.dashboard_api.create_dashboard({"name": "dashboard"})
-<<<<<<< HEAD
-        insight_id, _ = self.dashboard_api.create_insight(
-            {"dashboards": [dashboard_id]}, expected_status=status.HTTP_201_CREATED
-        )
-
-        self.client.patch(f"/api/projects/{self.team.id}/insights/{insight_id}/", {"deleted": True})
-=======
         insight_id, _ = self.dashboard_api.create_insight({"dashboards": [dashboard_id]})
->>>>>>> 2eedcf43
 
         self.dashboard_api.soft_delete(insight_id, "insights")
         dashboard = self.dashboard_api.get_dashboard(dashboard_id)
@@ -963,13 +816,7 @@
         }
 
         dashboard_id, _ = self.dashboard_api.create_dashboard({"name": "dashboard"})
-<<<<<<< HEAD
-        insight_id, _ = self.dashboard_api.create_insight(
-            {"filters": filter_dict, "dashboards": [dashboard_id]}, expected_status=status.HTTP_201_CREATED
-        )
-=======
         insight_id, _ = self.dashboard_api.create_insight({"filters": filter_dict, "dashboards": [dashboard_id]})
->>>>>>> 2eedcf43
 
         self.dashboard_api.soft_delete(dashboard_id, "dashboards")
 
@@ -986,13 +833,7 @@
         }
 
         dashboard_id, _ = self.dashboard_api.create_dashboard({"name": "dashboard"})
-<<<<<<< HEAD
-        insight_id, _ = self.dashboard_api.create_insight(
-            {"filters": filter_dict, "dashboards": [dashboard_id]}, expected_status=status.HTTP_201_CREATED
-        )
-=======
         insight_id, _ = self.dashboard_api.create_insight({"filters": filter_dict, "dashboards": [dashboard_id]})
->>>>>>> 2eedcf43
 
         self.dashboard_api.soft_delete(insight_id, "insights")
 
@@ -1024,33 +865,18 @@
         dashboard_json = self.dashboard_api.get_dashboard(dashboard_id, expected_status=status.HTTP_200_OK)
         self.assertEqual(len(dashboard_json["tiles"]), 2, dashboard_json["tiles"])
 
-<<<<<<< HEAD
     def test_soft_delete_removes_from_insights_but_does_not_delete_tiles(self) -> None:
-        dashboard_id, _ = self.dashboard_api.create_dashboard({"name": "to delete"})
-        other_dashboard_id, _ = self.dashboard_api.create_dashboard({"name": "not to delete"})
-        insight_one_id, _ = self.dashboard_api.create_insight(
-            {"dashboards": [dashboard_id, other_dashboard_id]}, expected_status=status.HTTP_201_CREATED
-        )
-        insight_two_id, _ = self.dashboard_api.create_insight(
-            {"dashboards": [dashboard_id]}, expected_status=status.HTTP_201_CREATED
-        )
-        self.dashboard_api.create_text_tile(dashboard_id)
-
-        dashboard_after_setup = self.dashboard_api.get_dashboard(dashboard_id)
-        assert len(dashboard_after_setup["tiles"]) == 3
-        assert DashboardTile.objects.filter(dashboard_id=dashboard_id).count() == 3
-
-        self._soft_delete(dashboard_id, "dashboards")
-=======
-    def test_soft_delete_does_not_delete_tiles(self) -> None:
         dashboard_id, _ = self.dashboard_api.create_dashboard({"name": "to delete"})
         other_dashboard_id, _ = self.dashboard_api.create_dashboard({"name": "not to delete"})
         insight_one_id, _ = self.dashboard_api.create_insight({"dashboards": [dashboard_id, other_dashboard_id]})
         insight_two_id, _ = self.dashboard_api.create_insight({"dashboards": [dashboard_id]})
         self.dashboard_api.create_text_tile(dashboard_id)
 
+        dashboard_after_setup = self.dashboard_api.get_dashboard(dashboard_id)
+        assert len(dashboard_after_setup["tiles"]) == 3
+        assert DashboardTile.objects.filter(dashboard_id=dashboard_id).count() == 3
+
         self.dashboard_api.soft_delete(dashboard_id, "dashboards")
->>>>>>> 2eedcf43
 
         insight_one_json = self.dashboard_api.get_insight(insight_id=insight_one_id)
         assert insight_one_json["dashboards"] == [other_dashboard_id]
@@ -1074,13 +900,7 @@
 
         dashboard_one_id, _ = self.dashboard_api.create_dashboard({"name": "dashboard one"})
         dashboard_two_id, _ = self.dashboard_api.create_dashboard({"name": "dashboard two"})
-<<<<<<< HEAD
-        insight_id, _ = self.dashboard_api.create_insight(
-            {"filters": filter_dict, "dashboards": [dashboard_one_id]}, expected_status=status.HTTP_201_CREATED
-        )
-=======
         insight_id, _ = self.dashboard_api.create_insight({"filters": filter_dict, "dashboards": [dashboard_one_id]})
->>>>>>> 2eedcf43
 
         dashboard_one = self.dashboard_api.get_dashboard(dashboard_one_id)
         assert len(dashboard_one["tiles"]) == 1
@@ -1108,12 +928,7 @@
         dashboard_one_id, _ = self.dashboard_api.create_dashboard({"name": "dashboard one"})
         dashboard_two_id, _ = self.dashboard_api.create_dashboard({"name": "dashboard two"})
         insight_id, _ = self.dashboard_api.create_insight(
-<<<<<<< HEAD
-            {"filters": filter_dict, "dashboards": [dashboard_one_id, dashboard_two_id]},
-            expected_status=status.HTTP_201_CREATED,
-=======
             {"filters": filter_dict, "dashboards": [dashboard_one_id, dashboard_two_id]}
->>>>>>> 2eedcf43
         )
 
         self.dashboard_api.soft_delete(dashboard_one_id, "dashboards")
@@ -1127,51 +942,14 @@
 
     def test_dashboard_items_deprecation(self) -> None:
         dashboard_id, _ = self.dashboard_api.create_dashboard({"name": "items deprecation"})
-<<<<<<< HEAD
-        self.dashboard_api.create_insight({"dashboards": [dashboard_id]}, expected_status=status.HTTP_201_CREATED)
-
-        default_dashboard_json = self.dashboard_api.get_dashboard(dashboard_id, query_params="")
-=======
         self.dashboard_api.create_insight({"dashboards": [dashboard_id]})
 
         default_dashboard_json = self.dashboard_api.get_dashboard(dashboard_id, query_params={})
->>>>>>> 2eedcf43
 
         assert len(default_dashboard_json["tiles"]) == 1
         assert len(default_dashboard_json["items"]) == 1
 
-<<<<<<< HEAD
-        no_items_dashboard_json = self.dashboard_api.get_dashboard(dashboard_id, query_params="?no_items_field")
+        no_items_dashboard_json = self.dashboard_api.get_dashboard(dashboard_id, query_params={"no_items_field": True})
 
         assert len(no_items_dashboard_json["tiles"]) == 1
-        assert no_items_dashboard_json["items"] is None
-
-    def _soft_delete(
-        self,
-        model_id: int,
-        model_type: Literal["insights", "dashboards"],
-        expected_get_status: int = status.HTTP_404_NOT_FOUND,
-    ) -> None:
-        api_response = self.client.patch(f"/api/projects/{self.team.id}/{model_type}/{model_id}", {"deleted": True})
-        self.assertEqual(api_response.status_code, status.HTTP_200_OK)
-        self.assertEqual(
-            self.client.get(f"/api/projects/{self.team.id}/{model_type}/{model_id}").status_code, expected_get_status
-        )
-
-    def _get_insight(
-        self, insight_id: int, team_id: Optional[int] = None, expected_status: int = status.HTTP_200_OK
-    ) -> Dict[str, Any]:
-        if team_id is None:
-            team_id = self.team.id
-
-        response = self.client.get(f"/api/projects/{team_id}/insights/{insight_id}")
-        self.assertEqual(response.status_code, expected_status)
-
-        response_json = response.json()
-        return response_json
-=======
-        no_items_dashboard_json = self.dashboard_api.get_dashboard(dashboard_id, query_params={"no_items_field": True})
-
-        assert len(no_items_dashboard_json["tiles"]) == 1
-        assert no_items_dashboard_json["items"] is None
->>>>>>> 2eedcf43
+        assert no_items_dashboard_json["items"] is None