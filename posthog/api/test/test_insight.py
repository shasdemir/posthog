--- conflicted
+++ resolved
@@ -38,15 +38,7 @@
         super().setUp()
         self.dashboard_api = DashboardAPI(self.client, self.team, self.assertEqual)
 
-<<<<<<< HEAD
-    def setUp(self) -> None:
-        super().setUp()
-        self.dashboard_api = DashboardAPI(self.client, self.team, self.assertEqual)
-
-    def test_get_insight_items(self):
-=======
     def test_get_insight_items(self) -> None:
->>>>>>> 2eedcf43
         filter_dict = {"events": [{"id": "$pageview"}], "properties": [{"key": "$browser", "value": "Mac OS X"}]}
 
         Insight.objects.create(filters=Filter(data=filter_dict).to_dict(), team=self.team, created_by=self.user)
@@ -315,13 +307,8 @@
         dashboard_two_id, _ = self.dashboard_api.create_dashboard(
             {"name": "dashboard 1", "filters": {"date_from": "-180d"}}
         )
-<<<<<<< HEAD
-        self._add_insight_to_dashboard([dashboard_one_id], insight_one_id)
-        self._add_insight_to_dashboard([dashboard_one_id, dashboard_two_id], insight_two_id)
-=======
         self.dashboard_api.add_insight_to_dashboard([dashboard_one_id], insight_one_id)
         self.dashboard_api.add_insight_to_dashboard([dashboard_one_id, dashboard_two_id], insight_two_id)
->>>>>>> 2eedcf43
 
         any_on_dashboard_one = self.client.get(
             f"/api/projects/{self.team.id}/insights/?dashboards=[{dashboard_one_id}]"
@@ -400,11 +387,7 @@
 
         self.assert_insight_activity(response_data["id"], [])
 
-<<<<<<< HEAD
-    def test_create_insight_items_on_a_dashboard(self):
-=======
     def test_create_insight_items_on_a_dashboard(self) -> None:
->>>>>>> 2eedcf43
         dashboard_id, _ = self.dashboard_api.create_dashboard({})
 
         insight_id, _ = self.dashboard_api.create_insight(
@@ -421,11 +404,7 @@
         tile: DashboardTile = DashboardTile.objects.get(dashboard__id=dashboard_id, insight__id=insight_id)
         self.assertIsNotNone(tile.filters_hash)
 
-<<<<<<< HEAD
-    def test_insight_items_on_a_dashboard_ignore_deleted_dashboards(self):
-=======
     def test_insight_items_on_a_dashboard_ignore_deleted_dashboards(self) -> None:
->>>>>>> 2eedcf43
         dashboard_id, _ = self.dashboard_api.create_dashboard({})
         deleted_dashboard_id, _ = self.dashboard_api.create_dashboard({})
 
@@ -446,19 +425,16 @@
         assert insight_json["dashboards"] == [dashboard_id]
 
         new_dashboard_id, _ = self.dashboard_api.create_dashboard({})
-<<<<<<< HEAD
         # the user doesn't care if the relation already exists. report success
         self.dashboard_api.add_insight_to_dashboard(
             insight_id, dashboard_id=dashboard_id, expected_status=status.HTTP_201_CREATED
         )
         # accidentally include a deleted dashboard
+        _, update_response = self.dashboard_api.update_insight(
+            insight_id, {"dashboards": [dashboard_id, deleted_dashboard_id, new_dashboard_id]}
+        )
         self.dashboard_api.add_insight_to_dashboard(
             insight_id, dashboard_id=deleted_dashboard_id, expected_status=status.HTTP_400_BAD_REQUEST
-=======
-        # accidentally include a deleted dashboard
-        _, update_response = self.dashboard_api.update_insight(
-            insight_id, {"dashboards": [dashboard_id, deleted_dashboard_id, new_dashboard_id]}
->>>>>>> 2eedcf43
         )
         self.dashboard_api.add_insight_to_dashboard(
             insight_id, dashboard_id=new_dashboard_id, expected_status=status.HTTP_201_CREATED
@@ -496,17 +472,6 @@
         insight_json = self.dashboard_api.get_insight(insight_id)
         assert insight_json["dashboards"] == [dashboard_id]
 
-<<<<<<< HEAD
-=======
-        # accidentally include a deleted dashboard
-        _, update_response = self.dashboard_api.update_insight(insight_id, {"dashboards": [deleted_dashboard_id]})
-        assert update_response["dashboards"] == []
-
-        # confirm it's gone when reloaded
-        insight_json = self.dashboard_api.get_insight(insight_id)
-        assert insight_json["dashboards"] == []
-
->>>>>>> 2eedcf43
     def test_adding_insight_to_a_dashboard_sets_filters_hash(self) -> None:
         dashboard_id, _ = self.dashboard_api.create_dashboard({})
 
@@ -634,11 +599,7 @@
                 ],
             )
 
-<<<<<<< HEAD
-    def test_cannot_set_filters_hash_via_api(self):
-=======
     def test_cannot_set_filters_hash_via_api(self) -> None:
->>>>>>> 2eedcf43
         insight_id, insight = self.dashboard_api.create_insight({"name": "should not update the filters_hash"})
         original_filters_hash = insight["filters_hash"]
         self.assertIsNotNone(original_filters_hash)
@@ -650,11 +611,7 @@
         self.assertEqual(response.json()["filters_hash"], original_filters_hash)
 
     @freeze_time("2012-01-14T03:21:34.000Z")
-<<<<<<< HEAD
-    def test_can_add_and_remove_tags(self):
-=======
     def test_can_add_and_remove_tags(self) -> None:
->>>>>>> 2eedcf43
         insight_id, response_data = self.dashboard_api.create_insight(
             {
                 "name": "a created dashboard",
@@ -816,11 +773,7 @@
         self.assertEqual(len(objects[0].short_id), 8)
 
     @patch("posthog.api.insight.synchronously_update_cache", wraps=synchronously_update_cache)
-<<<<<<< HEAD
-    def test_insight_refreshing(self, spy_update_insight_cache):
-=======
     def test_insight_refreshing(self, spy_update_insight_cache) -> None:
->>>>>>> 2eedcf43
         dashboard_id, _ = self.dashboard_api.create_dashboard({"filters": {"date_from": "-14d"}})
 
         with freeze_time("2012-01-14T03:21:34.000Z") as frozen_time:
@@ -1498,11 +1451,7 @@
         another_team = Team.objects.create(organization=self.organization)
         dashboard_other_team: Dashboard = Dashboard.objects.create(team=another_team)
 
-<<<<<<< HEAD
         insight_id, _ = self.dashboard_api.create_insight(
-=======
-        self.dashboard_api.create_insight(
->>>>>>> 2eedcf43
             data={
                 "filters": {
                     "events": [{"id": "$pageview"}],
@@ -1541,12 +1490,9 @@
             insight_id, dashboard_other_team.pk, expected_status=status.HTTP_403_FORBIDDEN
         )
 
-<<<<<<< HEAD
-    def test_an_insight_on_no_dashboard_has_no_restrictions(self):
-=======
     def test_an_insight_on_no_dashboard_has_no_restrictions(self) -> None:
->>>>>>> 2eedcf43
         _, response_data = self.dashboard_api.create_insight(data={"name": "not on a dashboard"})
+
         self.assertEqual(
             response_data["effective_restriction_level"], Dashboard.RestrictionLevel.EVERYONE_IN_PROJECT_CAN_EDIT
         )
@@ -1562,17 +1508,9 @@
         )
         self.assertEqual(response_data["effective_privilege_level"], Dashboard.PrivilegeLevel.CAN_EDIT)
 
-<<<<<<< HEAD
-    def test_an_insight_on_restricted_dashboard_has_restrictions_cannot_edit_without_explicit_privilege(self):
+    def test_an_insight_on_restricted_dashboard_has_restrictions_cannot_edit_without_explicit_privilege(self) -> None:
         dashboard: Dashboard = Dashboard.objects.create(team=self.team)
         insight_id, _ = self.dashboard_api.create_insight(
-=======
-    def test_an_insight_on_restricted_dashboard_has_restrictions_cannot_edit_without_explicit_privilege(self) -> None:
-        dashboard: Dashboard = Dashboard.objects.create(
-            team=self.team, restriction_level=Dashboard.RestrictionLevel.ONLY_COLLABORATORS_CAN_EDIT
-        )
-        _, response_data = self.dashboard_api.create_insight(
->>>>>>> 2eedcf43
             data={"name": "on a restricted dashboard", "dashboards": [dashboard.pk]}
         )
 
@@ -1593,11 +1531,8 @@
         dashboard_unrestricted: Dashboard = Dashboard.objects.create(
             team=self.team, restriction_level=Dashboard.RestrictionLevel.EVERYONE_IN_PROJECT_CAN_EDIT
         )
-<<<<<<< HEAD
+
         insight_id, response_data = self.dashboard_api.create_insight(
-=======
-        _, response_data = self.dashboard_api.create_insight(
->>>>>>> 2eedcf43
             data={
                 "name": "on a restricted and unrestricted dashboard",
                 "dashboards": [dashboard_unrestricted.pk],
@@ -1649,15 +1584,8 @@
         )
         self.assertEqual(response_data["effective_privilege_level"], Dashboard.PrivilegeLevel.CAN_EDIT)
 
-<<<<<<< HEAD
-    def test_cannot_update_an_insight_if_on_restricted_dashboard(self):
+    def test_cannot_update_an_insight_if_on_restricted_dashboard(self) -> None:
         dashboard_restricted: Dashboard = Dashboard.objects.create(team=self.team)
-=======
-    def test_cannot_update_an_insight_if_on_restricted_dashboard(self) -> None:
-        dashboard_restricted: Dashboard = Dashboard.objects.create(
-            team=self.team, restriction_level=Dashboard.RestrictionLevel.ONLY_COLLABORATORS_CAN_EDIT
-        )
->>>>>>> 2eedcf43
 
         insight_id, response_data = self.dashboard_api.create_insight(
             data={"name": "on a restricted and unrestricted dashboard", "dashboards": [dashboard_restricted.pk]}
@@ -1746,11 +1674,7 @@
         )
         assert response.status_code == status.HTTP_200_OK
 
-<<<<<<< HEAD
-    def test_saving_an_insight_with_new_filters_updates_the_dashboard_tile(self):
-=======
     def test_saving_an_insight_with_new_filters_updates_the_dashboard_tile(self) -> None:
->>>>>>> 2eedcf43
         dashboard_id, _ = self.dashboard_api.create_dashboard({})
         insight_id, _ = self.dashboard_api.create_insight(
             {"filters": {"events": [{"id": "$pageview"}], "properties": [{"key": "$browser", "value": "Mac OS X"}]}}
@@ -1771,11 +1695,7 @@
         self.assertIsNotNone(after_save)
         self.assertNotEqual(before_save, after_save)
 
-<<<<<<< HEAD
-    def test_saving_an_insight_with_unchanged_filters_does_not_update_the_dashboard_tile(self):
-=======
     def test_saving_an_insight_with_unchanged_filters_does_not_update_the_dashboard_tile(self) -> None:
->>>>>>> 2eedcf43
         dashboard_id, _ = self.dashboard_api.create_dashboard({})
         insight_id, _ = self.dashboard_api.create_insight(
             {"filters": {"events": [{"id": "$pageview"}], "properties": [{"key": "$browser", "value": "Mac OS X"}]}}
@@ -1795,11 +1715,7 @@
         self.assertIsNotNone(after_save)
         self.assertEqual(before_save, after_save)
 
-<<<<<<< HEAD
-    def test_saving_a_dashboard_with_new_filters_updates_the_dashboard_tile(self):
-=======
     def test_saving_a_dashboard_with_new_filters_updates_the_dashboard_tile(self) -> None:
->>>>>>> 2eedcf43
         dashboard_id, _ = self.dashboard_api.create_dashboard({})
         insight_id, _ = self.dashboard_api.create_insight(
             {"filters": {"events": [{"id": "$pageview"}], "properties": [{"key": "$browser", "value": "Mac OS X"}]}}
@@ -1819,11 +1735,7 @@
         self.assertIsNotNone(after_save)
         self.assertNotEqual(before_save, after_save)
 
-<<<<<<< HEAD
-    def test_saving_a_dashboard_with_unchanged_filters_does_not_update_the_dashboard_tile(self):
-=======
     def test_saving_a_dashboard_with_unchanged_filters_does_not_update_the_dashboard_tile(self) -> None:
->>>>>>> 2eedcf43
         dashboard_id, _ = self.dashboard_api.create_dashboard({"name": "the dashboard's name"})
         insight_id, _ = self.dashboard_api.create_insight(
             {"filters": {"events": [{"id": "$pageview"}], "properties": [{"key": "$browser", "value": "Mac OS X"}]}}
@@ -1979,100 +1891,10 @@
         query_params = f"?events={json.dumps([{'id': '$pageview', }])}&client_query_id={client_query_id}"
         self.client.get(f"/api/projects/{self.team.id}/insights/trend/{query_params}").json()
 
-<<<<<<< HEAD
-    def _update_insight(
-        self,
-        insight_id: int,
-        data: Dict[str, Any],
-        team_id: Optional[int] = None,
-        expected_status: int = status.HTTP_200_OK,
-    ) -> Tuple[int, Dict[str, Any]]:
-        if team_id is None:
-            team_id = self.team.id
-
-        response = self.client.patch(f"/api/projects/{team_id}/insights/{insight_id}", data=data)
-        self.assertEqual(response.status_code, expected_status, response.json())
-
-        response_json = response.json()
-        return response_json.get("id", None), response_json
-
-    def _add_insight_to_dashboard(
-        self, dashboard_ids: List[int], insight_id: int, expected_status: int = status.HTTP_200_OK
-    ):
-        for dashboard_id in dashboard_ids:
-            self.dashboard_api.add_insight_to_dashboard(insight_id=insight_id, dashboard_id=dashboard_id)
-
-    def _remove_insight_from_dashboard(
-        self,
-        dashboard_ids_to_remove: List[int],
-        insight_id: int,
-    ):
-        for dashboard_id in dashboard_ids_to_remove:
-            self.dashboard_api.remove_insight_from_dashboard(insight_id=insight_id, dashboard_id=dashboard_id)
-
-    def _get_insight_activity(
-        self, insight_id: Optional[int] = None, team_id: Optional[int] = None, expected_status: int = status.HTTP_200_OK
-    ):
-        if team_id is None:
-            team_id = self.team.id
-
-        if insight_id is None:
-            url = f"/api/projects/{team_id}/insights/activity"
-        else:
-            url = f"/api/projects/{team_id}/insights/{insight_id}/activity"
-
-        activity = self.client.get(url)
-        self.assertEqual(activity.status_code, expected_status)
-        return activity.json()
-
-=======
->>>>>>> 2eedcf43
     def assert_insight_activity(self, insight_id: Optional[int], expected: List[Dict]):
         activity_response = self.dashboard_api.get_insight_activity(insight_id)
 
         activity: List[Dict] = activity_response["results"]
 
         self.maxDiff = None
-<<<<<<< HEAD
-        self.assertEqual(activity, expected)
-
-    def _set_tile_layout(self, dashboard_id: int, expected_tiles_to_update: Optional[int] = None) -> None:
-        dashboard_json = self.dashboard_api.get_dashboard(dashboard_id)
-        tiles = dashboard_json["tiles"]
-        if expected_tiles_to_update is not None:
-            assert len(tiles) == expected_tiles_to_update
-
-        x = 0
-        y = 0
-        for tile in tiles:
-            x += 1
-            y += 1
-
-            tile_id = tile["id"]
-            # layouts used to live on insights, but moved onto the relation from a dashboard to its insights
-            response = self.client.patch(
-                f"/api/projects/{self.team.id}/dashboards/{dashboard_id}",
-                {
-                    "tiles": [
-                        {
-                            "id": tile_id,
-                            "layouts": {
-                                "sm": {
-                                    "w": "7",
-                                    "h": "5",
-                                    "x": str(x),
-                                    "y": str(y),
-                                    "moved": "False",
-                                    "static": "False",
-                                },
-                                "xs": {"x": "0", "y": "0", "w": "6", "h": "5"},
-                            },
-                        }
-                    ]
-                },
-                format="json",
-            )
-            self.assertEqual(response.status_code, status.HTTP_200_OK)
-=======
-        self.assertEqual(activity, expected)
->>>>>>> 2eedcf43
+        self.assertEqual(activity, expected)