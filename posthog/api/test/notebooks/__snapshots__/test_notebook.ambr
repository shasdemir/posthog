# serializer version: 1
# name: TestNotebooks.test_updates_notebook
  '''
  SELECT "posthog_user"."id",
         "posthog_user"."password",
         "posthog_user"."last_login",
         "posthog_user"."first_name",
         "posthog_user"."last_name",
         "posthog_user"."is_staff",
         "posthog_user"."is_active",
         "posthog_user"."date_joined",
         "posthog_user"."uuid",
         "posthog_user"."current_organization_id",
         "posthog_user"."current_team_id",
         "posthog_user"."email",
         "posthog_user"."pending_email",
         "posthog_user"."temporary_token",
         "posthog_user"."distinct_id",
         "posthog_user"."is_email_verified",
         "posthog_user"."has_seen_product_intro_for",
         "posthog_user"."strapi_id",
         "posthog_user"."email_opt_in",
         "posthog_user"."theme_mode",
         "posthog_user"."partial_notification_settings",
         "posthog_user"."anonymize_data",
         "posthog_user"."toolbar_mode",
         "posthog_user"."events_column_config"
  FROM "posthog_user"
  WHERE "posthog_user"."id" = 2
  LIMIT 21
  '''
# ---
# name: TestNotebooks.test_updates_notebook.1
  '''
  SELECT "posthog_team"."id",
         "posthog_team"."uuid",
         "posthog_team"."organization_id",
         "posthog_team"."project_id",
         "posthog_team"."api_token",
         "posthog_team"."app_urls",
         "posthog_team"."name",
         "posthog_team"."slack_incoming_webhook",
         "posthog_team"."created_at",
         "posthog_team"."updated_at",
         "posthog_team"."anonymize_ips",
         "posthog_team"."completed_snippet_onboarding",
         "posthog_team"."has_completed_onboarding_for",
         "posthog_team"."ingested_event",
         "posthog_team"."autocapture_opt_out",
         "posthog_team"."autocapture_exceptions_opt_in",
         "posthog_team"."autocapture_exceptions_errors_to_ignore",
         "posthog_team"."session_recording_opt_in",
         "posthog_team"."session_recording_sample_rate",
         "posthog_team"."session_recording_minimum_duration_milliseconds",
         "posthog_team"."session_recording_linked_flag",
         "posthog_team"."session_recording_network_payload_capture_config",
         "posthog_team"."session_replay_config",
         "posthog_team"."capture_console_log_opt_in",
         "posthog_team"."capture_performance_opt_in",
         "posthog_team"."surveys_opt_in",
         "posthog_team"."heatmaps_opt_in",
         "posthog_team"."session_recording_version",
         "posthog_team"."signup_token",
         "posthog_team"."is_demo",
         "posthog_team"."access_control",
         "posthog_team"."week_start_day",
         "posthog_team"."inject_web_apps",
         "posthog_team"."test_account_filters",
         "posthog_team"."test_account_filters_default_checked",
         "posthog_team"."path_cleaning_filters",
         "posthog_team"."timezone",
         "posthog_team"."data_attributes",
         "posthog_team"."person_display_name_properties",
         "posthog_team"."live_events_columns",
         "posthog_team"."recording_domains",
         "posthog_team"."primary_dashboard_id",
         "posthog_team"."extra_settings",
         "posthog_team"."modifiers",
         "posthog_team"."correlation_config",
         "posthog_team"."session_recording_retention_period_days",
         "posthog_team"."external_data_workspace_id",
         "posthog_team"."external_data_workspace_last_synced_at"
  FROM "posthog_team"
  WHERE "posthog_team"."id" = 2
  LIMIT 21
  '''
# ---
# name: TestNotebooks.test_updates_notebook.10
  '''
<<<<<<< HEAD
  SELECT "posthog_organizationmembership"."id",
         "posthog_organizationmembership"."organization_id",
         "posthog_organizationmembership"."user_id",
         "posthog_organizationmembership"."level",
         "posthog_organizationmembership"."joined_at",
         "posthog_organizationmembership"."updated_at",
         "posthog_organization"."id",
         "posthog_organization"."name",
         "posthog_organization"."slug",
         "posthog_organization"."created_at",
         "posthog_organization"."updated_at",
         "posthog_organization"."plugins_access_level",
         "posthog_organization"."for_internal_metrics",
         "posthog_organization"."is_member_join_email_enabled",
         "posthog_organization"."enforce_2fa",
         "posthog_organization"."is_hipaa",
         "posthog_organization"."customer_id",
         "posthog_organization"."available_product_features",
         "posthog_organization"."usage",
         "posthog_organization"."never_drop_data",
         "posthog_organization"."customer_trust_scores",
         "posthog_organization"."setup_section_2_completed",
         "posthog_organization"."personalization",
         "posthog_organization"."domain_whitelist",
         "posthog_organization"."available_features"
  FROM "posthog_organizationmembership"
  INNER JOIN "posthog_organization" ON ("posthog_organizationmembership"."organization_id" = "posthog_organization"."id")
  WHERE "posthog_organizationmembership"."user_id" = 2
  '''
# ---
# name: TestNotebooks.test_updates_notebook.11
  '''
  SELECT "posthog_instancesetting"."id",
         "posthog_instancesetting"."key",
         "posthog_instancesetting"."raw_value"
  FROM "posthog_instancesetting"
  WHERE "posthog_instancesetting"."key" = 'constance:posthog:RATE_LIMIT_ENABLED'
  ORDER BY "posthog_instancesetting"."id" ASC
  LIMIT 1
  '''
# ---
# name: TestNotebooks.test_updates_notebook.12
  '''
  SELECT "posthog_notebook"."id",
         "posthog_notebook"."short_id",
         "posthog_notebook"."team_id",
         "posthog_notebook"."title",
         "posthog_notebook"."content",
         "posthog_notebook"."text_content",
         "posthog_notebook"."deleted",
         "posthog_notebook"."version",
         "posthog_notebook"."created_at",
         "posthog_notebook"."created_by_id",
         "posthog_notebook"."last_modified_at",
         "posthog_notebook"."last_modified_by_id",
         "posthog_team"."id",
         "posthog_team"."uuid",
         "posthog_team"."organization_id",
         "posthog_team"."project_id",
         "posthog_team"."api_token",
         "posthog_team"."app_urls",
         "posthog_team"."name",
         "posthog_team"."slack_incoming_webhook",
         "posthog_team"."created_at",
         "posthog_team"."updated_at",
         "posthog_team"."anonymize_ips",
         "posthog_team"."completed_snippet_onboarding",
         "posthog_team"."has_completed_onboarding_for",
         "posthog_team"."ingested_event",
         "posthog_team"."autocapture_opt_out",
         "posthog_team"."autocapture_exceptions_opt_in",
         "posthog_team"."autocapture_exceptions_errors_to_ignore",
         "posthog_team"."session_recording_opt_in",
         "posthog_team"."session_recording_sample_rate",
         "posthog_team"."session_recording_minimum_duration_milliseconds",
         "posthog_team"."session_recording_linked_flag",
         "posthog_team"."session_recording_network_payload_capture_config",
         "posthog_team"."session_replay_config",
         "posthog_team"."capture_console_log_opt_in",
         "posthog_team"."capture_performance_opt_in",
         "posthog_team"."surveys_opt_in",
         "posthog_team"."heatmaps_opt_in",
         "posthog_team"."session_recording_version",
         "posthog_team"."signup_token",
         "posthog_team"."is_demo",
         "posthog_team"."access_control",
         "posthog_team"."week_start_day",
         "posthog_team"."inject_web_apps",
         "posthog_team"."test_account_filters",
         "posthog_team"."test_account_filters_default_checked",
         "posthog_team"."path_cleaning_filters",
         "posthog_team"."timezone",
         "posthog_team"."data_attributes",
         "posthog_team"."person_display_name_properties",
         "posthog_team"."live_events_columns",
         "posthog_team"."recording_domains",
         "posthog_team"."primary_dashboard_id",
         "posthog_team"."extra_settings",
         "posthog_team"."correlation_config",
         "posthog_team"."session_recording_retention_period_days",
         "posthog_team"."plugins_opt_in",
         "posthog_team"."opt_out_capture",
         "posthog_team"."event_names",
         "posthog_team"."event_names_with_usage",
         "posthog_team"."event_properties",
         "posthog_team"."event_properties_with_usage",
         "posthog_team"."event_properties_numerical",
         "posthog_team"."external_data_workspace_id",
         "posthog_team"."external_data_workspace_last_synced_at",
         "posthog_user"."id",
         "posthog_user"."password",
         "posthog_user"."last_login",
         "posthog_user"."first_name",
         "posthog_user"."last_name",
         "posthog_user"."is_staff",
         "posthog_user"."is_active",
         "posthog_user"."date_joined",
         "posthog_user"."uuid",
         "posthog_user"."current_organization_id",
         "posthog_user"."current_team_id",
         "posthog_user"."email",
         "posthog_user"."pending_email",
         "posthog_user"."temporary_token",
         "posthog_user"."distinct_id",
         "posthog_user"."is_email_verified",
         "posthog_user"."requested_password_reset_at",
         "posthog_user"."has_seen_product_intro_for",
         "posthog_user"."strapi_id",
         "posthog_user"."email_opt_in",
         "posthog_user"."theme_mode",
         "posthog_user"."partial_notification_settings",
         "posthog_user"."anonymize_data",
         "posthog_user"."toolbar_mode",
         "posthog_user"."events_column_config",
         T4."id",
         T4."password",
         T4."last_login",
         T4."first_name",
         T4."last_name",
         T4."is_staff",
         T4."is_active",
         T4."date_joined",
         T4."uuid",
         T4."current_organization_id",
         T4."current_team_id",
         T4."email",
         T4."pending_email",
         T4."temporary_token",
         T4."distinct_id",
         T4."is_email_verified",
         T4."requested_password_reset_at",
         T4."has_seen_product_intro_for",
         T4."strapi_id",
         T4."email_opt_in",
         T4."theme_mode",
         T4."partial_notification_settings",
         T4."anonymize_data",
         T4."toolbar_mode",
         T4."events_column_config"
  FROM "posthog_notebook"
  INNER JOIN "posthog_team" ON ("posthog_notebook"."team_id" = "posthog_team"."id")
  LEFT OUTER JOIN "posthog_user" ON ("posthog_notebook"."created_by_id" = "posthog_user"."id")
  LEFT OUTER JOIN "posthog_user" T4 ON ("posthog_notebook"."last_modified_by_id" = T4."id")
  WHERE ("posthog_notebook"."team_id" = 2
         AND "posthog_notebook"."short_id" = '00000000')
  LIMIT 21
  '''
# ---
# name: TestNotebooks.test_updates_notebook.13
  '''
  SELECT "posthog_notebook"."id",
         "posthog_notebook"."short_id",
         "posthog_notebook"."team_id",
         "posthog_notebook"."title",
         "posthog_notebook"."content",
         "posthog_notebook"."text_content",
         "posthog_notebook"."deleted",
         "posthog_notebook"."version",
         "posthog_notebook"."created_at",
         "posthog_notebook"."created_by_id",
         "posthog_notebook"."last_modified_at",
         "posthog_notebook"."last_modified_by_id"
  FROM "posthog_notebook"
  WHERE "posthog_notebook"."id" = '00000000-0000-0000-0000-000000000000'::uuid
  LIMIT 21
  '''
# ---
# name: TestNotebooks.test_updates_notebook.14
  '''
  SELECT "posthog_notebook"."id",
         "posthog_notebook"."short_id",
         "posthog_notebook"."team_id",
         "posthog_notebook"."title",
         "posthog_notebook"."content",
         "posthog_notebook"."text_content",
         "posthog_notebook"."deleted",
         "posthog_notebook"."version",
         "posthog_notebook"."created_at",
         "posthog_notebook"."created_by_id",
         "posthog_notebook"."last_modified_at",
         "posthog_notebook"."last_modified_by_id"
  FROM "posthog_notebook"
  WHERE "posthog_notebook"."id" = '00000000-0000-0000-0000-000000000000'::uuid
  LIMIT 21
  FOR
  UPDATE
  '''
# ---
# name: TestNotebooks.test_updates_notebook.15
  '''
=======
>>>>>>> 9c7d5a7f
  SELECT "posthog_user"."id",
         "posthog_user"."password",
         "posthog_user"."last_login",
         "posthog_user"."first_name",
         "posthog_user"."last_name",
         "posthog_user"."is_staff",
         "posthog_user"."is_active",
         "posthog_user"."date_joined",
         "posthog_user"."uuid",
         "posthog_user"."current_organization_id",
         "posthog_user"."current_team_id",
         "posthog_user"."email",
         "posthog_user"."pending_email",
         "posthog_user"."temporary_token",
         "posthog_user"."distinct_id",
         "posthog_user"."is_email_verified",
         "posthog_user"."has_seen_product_intro_for",
         "posthog_user"."strapi_id",
         "posthog_user"."email_opt_in",
         "posthog_user"."theme_mode",
         "posthog_user"."partial_notification_settings",
         "posthog_user"."anonymize_data",
         "posthog_user"."toolbar_mode",
         "posthog_user"."events_column_config"
  FROM "posthog_user"
  WHERE "posthog_user"."id" = 2
  LIMIT 21
  '''
# ---
<<<<<<< HEAD
# name: TestNotebooks.test_updates_notebook.16
  '''
  SELECT "posthog_user"."id",
         "posthog_user"."password",
         "posthog_user"."last_login",
         "posthog_user"."first_name",
         "posthog_user"."last_name",
         "posthog_user"."is_staff",
         "posthog_user"."is_active",
         "posthog_user"."date_joined",
         "posthog_user"."uuid",
         "posthog_user"."current_organization_id",
         "posthog_user"."current_team_id",
         "posthog_user"."email",
         "posthog_user"."pending_email",
         "posthog_user"."temporary_token",
         "posthog_user"."distinct_id",
         "posthog_user"."is_email_verified",
         "posthog_user"."has_seen_product_intro_for",
         "posthog_user"."strapi_id",
         "posthog_user"."email_opt_in",
         "posthog_user"."theme_mode",
         "posthog_user"."partial_notification_settings",
         "posthog_user"."anonymize_data",
         "posthog_user"."toolbar_mode",
         "posthog_user"."events_column_config"
  FROM "posthog_user"
  WHERE "posthog_user"."id" = 2
  LIMIT 21
  '''
# ---
# name: TestNotebooks.test_updates_notebook.17
=======
# name: TestNotebooks.test_updates_notebook.11
>>>>>>> 9c7d5a7f
  '''
  SELECT "posthog_team"."id",
         "posthog_team"."uuid",
         "posthog_team"."organization_id",
         "posthog_team"."project_id",
         "posthog_team"."api_token",
         "posthog_team"."app_urls",
         "posthog_team"."name",
         "posthog_team"."slack_incoming_webhook",
         "posthog_team"."created_at",
         "posthog_team"."updated_at",
         "posthog_team"."anonymize_ips",
         "posthog_team"."completed_snippet_onboarding",
         "posthog_team"."has_completed_onboarding_for",
         "posthog_team"."ingested_event",
         "posthog_team"."autocapture_opt_out",
         "posthog_team"."autocapture_exceptions_opt_in",
         "posthog_team"."autocapture_exceptions_errors_to_ignore",
         "posthog_team"."session_recording_opt_in",
         "posthog_team"."session_recording_sample_rate",
         "posthog_team"."session_recording_minimum_duration_milliseconds",
         "posthog_team"."session_recording_linked_flag",
         "posthog_team"."session_recording_network_payload_capture_config",
         "posthog_team"."session_replay_config",
         "posthog_team"."capture_console_log_opt_in",
         "posthog_team"."capture_performance_opt_in",
         "posthog_team"."surveys_opt_in",
         "posthog_team"."heatmaps_opt_in",
         "posthog_team"."session_recording_version",
         "posthog_team"."signup_token",
         "posthog_team"."is_demo",
         "posthog_team"."access_control",
         "posthog_team"."week_start_day",
         "posthog_team"."inject_web_apps",
         "posthog_team"."test_account_filters",
         "posthog_team"."test_account_filters_default_checked",
         "posthog_team"."path_cleaning_filters",
         "posthog_team"."timezone",
         "posthog_team"."data_attributes",
         "posthog_team"."person_display_name_properties",
         "posthog_team"."live_events_columns",
         "posthog_team"."recording_domains",
         "posthog_team"."primary_dashboard_id",
         "posthog_team"."extra_settings",
         "posthog_team"."modifiers",
         "posthog_team"."correlation_config",
         "posthog_team"."session_recording_retention_period_days",
         "posthog_team"."external_data_workspace_id",
         "posthog_team"."external_data_workspace_last_synced_at"
  FROM "posthog_team"
  WHERE "posthog_team"."id" = 2
  LIMIT 21
  '''
# ---
<<<<<<< HEAD
# name: TestNotebooks.test_updates_notebook.18
  '''
  SELECT "posthog_organizationmembership"."id",
         "posthog_organizationmembership"."organization_id",
         "posthog_organizationmembership"."user_id",
         "posthog_organizationmembership"."level",
         "posthog_organizationmembership"."joined_at",
         "posthog_organizationmembership"."updated_at",
         "posthog_organization"."id",
         "posthog_organization"."name",
         "posthog_organization"."slug",
         "posthog_organization"."created_at",
         "posthog_organization"."updated_at",
         "posthog_organization"."plugins_access_level",
         "posthog_organization"."for_internal_metrics",
         "posthog_organization"."is_member_join_email_enabled",
         "posthog_organization"."enforce_2fa",
         "posthog_organization"."is_hipaa",
         "posthog_organization"."customer_id",
         "posthog_organization"."available_product_features",
         "posthog_organization"."usage",
         "posthog_organization"."never_drop_data",
         "posthog_organization"."customer_trust_scores",
         "posthog_organization"."setup_section_2_completed",
         "posthog_organization"."personalization",
         "posthog_organization"."domain_whitelist",
         "posthog_organization"."available_features"
  FROM "posthog_organizationmembership"
  INNER JOIN "posthog_organization" ON ("posthog_organizationmembership"."organization_id" = "posthog_organization"."id")
  WHERE ("posthog_organizationmembership"."organization_id" = '00000000-0000-0000-0000-000000000000'::uuid
         AND "posthog_organizationmembership"."user_id" = 2)
  LIMIT 21
  '''
# ---
# name: TestNotebooks.test_updates_notebook.19
  '''
  SELECT "ee_accesscontrol"."id",
         "ee_accesscontrol"."team_id",
         "ee_accesscontrol"."resource",
         "ee_accesscontrol"."access_level",
         "ee_accesscontrol"."resource_id",
         "ee_accesscontrol"."organization_member_id",
         "ee_accesscontrol"."role_id",
         "ee_accesscontrol"."created_by_id",
         "ee_accesscontrol"."created_at",
         "ee_accesscontrol"."updated_at"
  FROM "ee_accesscontrol"
  LEFT OUTER JOIN "posthog_organizationmembership" ON ("ee_accesscontrol"."organization_member_id" = "posthog_organizationmembership"."id")
  WHERE (("ee_accesscontrol"."organization_member_id" IS NULL
          AND "ee_accesscontrol"."resource" = 'project'
          AND "ee_accesscontrol"."resource_id" = '13'
          AND "ee_accesscontrol"."role_id" IS NULL
          AND "ee_accesscontrol"."team_id" = 2)
         OR ("posthog_organizationmembership"."user_id" = 2
             AND "ee_accesscontrol"."resource" = 'project'
             AND "ee_accesscontrol"."resource_id" = '13'
             AND "ee_accesscontrol"."role_id" IS NULL
             AND "ee_accesscontrol"."team_id" = 2)
         OR ("ee_accesscontrol"."organization_member_id" IS NULL
             AND "ee_accesscontrol"."resource" = 'notebook'
             AND "ee_accesscontrol"."resource_id" IS NULL
             AND "ee_accesscontrol"."role_id" IS NULL
             AND "ee_accesscontrol"."team_id" = 2)
         OR ("posthog_organizationmembership"."user_id" = 2
             AND "ee_accesscontrol"."resource" = 'notebook'
             AND "ee_accesscontrol"."resource_id" IS NULL
             AND "ee_accesscontrol"."role_id" IS NULL
             AND "ee_accesscontrol"."team_id" = 2)
         OR ("ee_accesscontrol"."organization_member_id" IS NULL
             AND "ee_accesscontrol"."resource" = 'notebook'
             AND "ee_accesscontrol"."resource_id" IS NOT NULL
             AND "ee_accesscontrol"."role_id" IS NULL
             AND "ee_accesscontrol"."team_id" = 2)
         OR ("posthog_organizationmembership"."user_id" = 2
             AND "ee_accesscontrol"."resource" = 'notebook'
             AND "ee_accesscontrol"."resource_id" IS NOT NULL
             AND "ee_accesscontrol"."role_id" IS NULL
             AND "ee_accesscontrol"."team_id" = 2))
  '''
# ---
# name: TestNotebooks.test_updates_notebook.2
  '''
  SELECT "posthog_organizationmembership"."id",
         "posthog_organizationmembership"."organization_id",
         "posthog_organizationmembership"."user_id",
         "posthog_organizationmembership"."level",
         "posthog_organizationmembership"."joined_at",
         "posthog_organizationmembership"."updated_at",
         "posthog_organization"."id",
         "posthog_organization"."name",
         "posthog_organization"."slug",
         "posthog_organization"."created_at",
         "posthog_organization"."updated_at",
         "posthog_organization"."plugins_access_level",
         "posthog_organization"."for_internal_metrics",
         "posthog_organization"."is_member_join_email_enabled",
         "posthog_organization"."enforce_2fa",
         "posthog_organization"."is_hipaa",
         "posthog_organization"."customer_id",
         "posthog_organization"."available_product_features",
         "posthog_organization"."usage",
         "posthog_organization"."never_drop_data",
         "posthog_organization"."customer_trust_scores",
         "posthog_organization"."setup_section_2_completed",
         "posthog_organization"."personalization",
         "posthog_organization"."domain_whitelist",
         "posthog_organization"."available_features"
  FROM "posthog_organizationmembership"
  INNER JOIN "posthog_organization" ON ("posthog_organizationmembership"."organization_id" = "posthog_organization"."id")
  WHERE ("posthog_organizationmembership"."organization_id" = '00000000-0000-0000-0000-000000000000'::uuid
         AND "posthog_organizationmembership"."user_id" = 2)
  LIMIT 21
  '''
# ---
# name: TestNotebooks.test_updates_notebook.20
=======
# name: TestNotebooks.test_updates_notebook.12
>>>>>>> 9c7d5a7f
  '''
  SELECT "posthog_organizationmembership"."id",
         "posthog_organizationmembership"."organization_id",
         "posthog_organizationmembership"."user_id",
         "posthog_organizationmembership"."level",
         "posthog_organizationmembership"."joined_at",
         "posthog_organizationmembership"."updated_at",
         "posthog_organization"."id",
         "posthog_organization"."name",
         "posthog_organization"."slug",
         "posthog_organization"."created_at",
         "posthog_organization"."updated_at",
         "posthog_organization"."plugins_access_level",
         "posthog_organization"."for_internal_metrics",
         "posthog_organization"."is_member_join_email_enabled",
         "posthog_organization"."enforce_2fa",
         "posthog_organization"."is_hipaa",
         "posthog_organization"."customer_id",
         "posthog_organization"."available_product_features",
         "posthog_organization"."usage",
         "posthog_organization"."never_drop_data",
         "posthog_organization"."customer_trust_scores",
         "posthog_organization"."setup_section_2_completed",
         "posthog_organization"."personalization",
         "posthog_organization"."domain_whitelist",
         "posthog_organization"."available_features"
  FROM "posthog_organizationmembership"
  INNER JOIN "posthog_organization" ON ("posthog_organizationmembership"."organization_id" = "posthog_organization"."id")
  WHERE "posthog_organizationmembership"."user_id" = 2
  '''
# ---
<<<<<<< HEAD
# name: TestNotebooks.test_updates_notebook.21
=======
# name: TestNotebooks.test_updates_notebook.13
  '''
  SELECT COUNT(*) AS "__count"
  FROM "posthog_activitylog"
  WHERE ("posthog_activitylog"."scope" = 'Notebook'
         AND "posthog_activitylog"."team_id" = 2)
  '''
# ---
# name: TestNotebooks.test_updates_notebook.14
  '''
  SELECT "posthog_activitylog"."id",
         "posthog_activitylog"."team_id",
         "posthog_activitylog"."organization_id",
         "posthog_activitylog"."user_id",
         "posthog_activitylog"."was_impersonated",
         "posthog_activitylog"."is_system",
         "posthog_activitylog"."activity",
         "posthog_activitylog"."item_id",
         "posthog_activitylog"."scope",
         "posthog_activitylog"."detail",
         "posthog_activitylog"."created_at",
         "posthog_user"."id",
         "posthog_user"."password",
         "posthog_user"."last_login",
         "posthog_user"."first_name",
         "posthog_user"."last_name",
         "posthog_user"."is_staff",
         "posthog_user"."is_active",
         "posthog_user"."date_joined",
         "posthog_user"."uuid",
         "posthog_user"."current_organization_id",
         "posthog_user"."current_team_id",
         "posthog_user"."email",
         "posthog_user"."pending_email",
         "posthog_user"."temporary_token",
         "posthog_user"."distinct_id",
         "posthog_user"."is_email_verified",
         "posthog_user"."requested_password_reset_at",
         "posthog_user"."has_seen_product_intro_for",
         "posthog_user"."strapi_id",
         "posthog_user"."email_opt_in",
         "posthog_user"."theme_mode",
         "posthog_user"."partial_notification_settings",
         "posthog_user"."anonymize_data",
         "posthog_user"."toolbar_mode",
         "posthog_user"."events_column_config"
  FROM "posthog_activitylog"
  LEFT OUTER JOIN "posthog_user" ON ("posthog_activitylog"."user_id" = "posthog_user"."id")
  WHERE ("posthog_activitylog"."scope" = 'Notebook'
         AND "posthog_activitylog"."team_id" = 2)
  ORDER BY "posthog_activitylog"."created_at" DESC
  LIMIT 2
  '''
# ---
# name: TestNotebooks.test_updates_notebook.15
>>>>>>> 9c7d5a7f
  '''
  SELECT "posthog_instancesetting"."id",
         "posthog_instancesetting"."key",
         "posthog_instancesetting"."raw_value"
  FROM "posthog_instancesetting"
  WHERE "posthog_instancesetting"."key" = 'constance:posthog:RATE_LIMIT_ENABLED'
  ORDER BY "posthog_instancesetting"."id" ASC
  LIMIT 1
  '''
# ---
# name: TestNotebooks.test_updates_notebook.22
  '''
  SELECT COUNT(*) AS "__count"
  FROM "posthog_activitylog"
  WHERE ("posthog_activitylog"."scope" = 'Notebook'
         AND "posthog_activitylog"."team_id" = 2)
  '''
# ---
# name: TestNotebooks.test_updates_notebook.23
  '''
  SELECT "posthog_activitylog"."id",
         "posthog_activitylog"."team_id",
         "posthog_activitylog"."organization_id",
         "posthog_activitylog"."user_id",
         "posthog_activitylog"."was_impersonated",
         "posthog_activitylog"."is_system",
         "posthog_activitylog"."activity",
         "posthog_activitylog"."item_id",
         "posthog_activitylog"."scope",
         "posthog_activitylog"."detail",
         "posthog_activitylog"."created_at",
         "posthog_user"."id",
         "posthog_user"."password",
         "posthog_user"."last_login",
         "posthog_user"."first_name",
         "posthog_user"."last_name",
         "posthog_user"."is_staff",
         "posthog_user"."is_active",
         "posthog_user"."date_joined",
         "posthog_user"."uuid",
         "posthog_user"."current_organization_id",
         "posthog_user"."current_team_id",
         "posthog_user"."email",
         "posthog_user"."pending_email",
         "posthog_user"."temporary_token",
         "posthog_user"."distinct_id",
         "posthog_user"."is_email_verified",
         "posthog_user"."requested_password_reset_at",
         "posthog_user"."has_seen_product_intro_for",
         "posthog_user"."strapi_id",
         "posthog_user"."email_opt_in",
         "posthog_user"."theme_mode",
         "posthog_user"."partial_notification_settings",
         "posthog_user"."anonymize_data",
         "posthog_user"."toolbar_mode",
         "posthog_user"."events_column_config"
  FROM "posthog_activitylog"
  LEFT OUTER JOIN "posthog_user" ON ("posthog_activitylog"."user_id" = "posthog_user"."id")
  WHERE ("posthog_activitylog"."scope" = 'Notebook'
         AND "posthog_activitylog"."team_id" = 2)
  ORDER BY "posthog_activitylog"."created_at" DESC
  LIMIT 2
  '''
# ---
# name: TestNotebooks.test_updates_notebook.3
  '''
  SELECT "ee_accesscontrol"."id",
         "ee_accesscontrol"."team_id",
         "ee_accesscontrol"."resource",
         "ee_accesscontrol"."access_level",
         "ee_accesscontrol"."resource_id",
         "ee_accesscontrol"."organization_member_id",
         "ee_accesscontrol"."role_id",
         "ee_accesscontrol"."created_by_id",
         "ee_accesscontrol"."created_at",
         "ee_accesscontrol"."updated_at"
  FROM "ee_accesscontrol"
  LEFT OUTER JOIN "posthog_organizationmembership" ON ("ee_accesscontrol"."organization_member_id" = "posthog_organizationmembership"."id")
  WHERE (("ee_accesscontrol"."organization_member_id" IS NULL
          AND "ee_accesscontrol"."resource" = 'project'
          AND "ee_accesscontrol"."resource_id" = '13'
          AND "ee_accesscontrol"."role_id" IS NULL
          AND "ee_accesscontrol"."team_id" = 2)
         OR ("posthog_organizationmembership"."user_id" = 2
             AND "ee_accesscontrol"."resource" = 'project'
             AND "ee_accesscontrol"."resource_id" = '13'
             AND "ee_accesscontrol"."role_id" IS NULL
             AND "ee_accesscontrol"."team_id" = 2)
         OR ("ee_accesscontrol"."organization_member_id" IS NULL
             AND "ee_accesscontrol"."resource" = 'notebook'
             AND "ee_accesscontrol"."resource_id" IS NULL
             AND "ee_accesscontrol"."role_id" IS NULL
             AND "ee_accesscontrol"."team_id" = 2)
         OR ("posthog_organizationmembership"."user_id" = 2
             AND "ee_accesscontrol"."resource" = 'notebook'
             AND "ee_accesscontrol"."resource_id" IS NULL
             AND "ee_accesscontrol"."role_id" IS NULL
             AND "ee_accesscontrol"."team_id" = 2)
         OR ("ee_accesscontrol"."organization_member_id" IS NULL
             AND "ee_accesscontrol"."resource" = 'notebook'
             AND "ee_accesscontrol"."resource_id" IS NOT NULL
             AND "ee_accesscontrol"."role_id" IS NULL
             AND "ee_accesscontrol"."team_id" = 2)
         OR ("posthog_organizationmembership"."user_id" = 2
             AND "ee_accesscontrol"."resource" = 'notebook'
             AND "ee_accesscontrol"."resource_id" IS NOT NULL
             AND "ee_accesscontrol"."role_id" IS NULL
             AND "ee_accesscontrol"."team_id" = 2))
  '''
# ---
# name: TestNotebooks.test_updates_notebook.4
  '''
  SELECT "posthog_organizationmembership"."id",
         "posthog_organizationmembership"."organization_id",
         "posthog_organizationmembership"."user_id",
         "posthog_organizationmembership"."level",
         "posthog_organizationmembership"."joined_at",
         "posthog_organizationmembership"."updated_at",
         "posthog_organization"."id",
         "posthog_organization"."name",
         "posthog_organization"."slug",
         "posthog_organization"."created_at",
         "posthog_organization"."updated_at",
         "posthog_organization"."plugins_access_level",
         "posthog_organization"."for_internal_metrics",
         "posthog_organization"."is_member_join_email_enabled",
         "posthog_organization"."enforce_2fa",
         "posthog_organization"."is_hipaa",
         "posthog_organization"."customer_id",
         "posthog_organization"."available_product_features",
         "posthog_organization"."usage",
         "posthog_organization"."never_drop_data",
         "posthog_organization"."customer_trust_scores",
         "posthog_organization"."setup_section_2_completed",
         "posthog_organization"."personalization",
         "posthog_organization"."domain_whitelist",
         "posthog_organization"."available_features"
  FROM "posthog_organizationmembership"
  INNER JOIN "posthog_organization" ON ("posthog_organizationmembership"."organization_id" = "posthog_organization"."id")
  WHERE "posthog_organizationmembership"."user_id" = 2
  '''
# ---
# name: TestNotebooks.test_updates_notebook.5
  '''
<<<<<<< HEAD
  SELECT "posthog_instancesetting"."id",
         "posthog_instancesetting"."key",
         "posthog_instancesetting"."raw_value"
  FROM "posthog_instancesetting"
  WHERE "posthog_instancesetting"."key" = 'constance:posthog:RATE_LIMIT_ENABLED'
  ORDER BY "posthog_instancesetting"."id" ASC
  LIMIT 1
  '''
# ---
# name: TestNotebooks.test_updates_notebook.6
  '''
=======
>>>>>>> 9c7d5a7f
  SELECT "posthog_user"."id",
         "posthog_user"."password",
         "posthog_user"."last_login",
         "posthog_user"."first_name",
         "posthog_user"."last_name",
         "posthog_user"."is_staff",
         "posthog_user"."is_active",
         "posthog_user"."date_joined",
         "posthog_user"."uuid",
         "posthog_user"."current_organization_id",
         "posthog_user"."current_team_id",
         "posthog_user"."email",
         "posthog_user"."pending_email",
         "posthog_user"."temporary_token",
         "posthog_user"."distinct_id",
         "posthog_user"."is_email_verified",
         "posthog_user"."has_seen_product_intro_for",
         "posthog_user"."strapi_id",
         "posthog_user"."email_opt_in",
         "posthog_user"."theme_mode",
         "posthog_user"."partial_notification_settings",
         "posthog_user"."anonymize_data",
         "posthog_user"."toolbar_mode",
         "posthog_user"."events_column_config"
  FROM "posthog_user"
  WHERE "posthog_user"."id" = 2
  LIMIT 21
  '''
# ---
<<<<<<< HEAD
# name: TestNotebooks.test_updates_notebook.7
=======
# name: TestNotebooks.test_updates_notebook.4
>>>>>>> 9c7d5a7f
  '''
  SELECT "posthog_team"."id",
         "posthog_team"."uuid",
         "posthog_team"."organization_id",
         "posthog_team"."project_id",
         "posthog_team"."api_token",
         "posthog_team"."app_urls",
         "posthog_team"."name",
         "posthog_team"."slack_incoming_webhook",
         "posthog_team"."created_at",
         "posthog_team"."updated_at",
         "posthog_team"."anonymize_ips",
         "posthog_team"."completed_snippet_onboarding",
         "posthog_team"."has_completed_onboarding_for",
         "posthog_team"."ingested_event",
         "posthog_team"."autocapture_opt_out",
         "posthog_team"."autocapture_exceptions_opt_in",
         "posthog_team"."autocapture_exceptions_errors_to_ignore",
         "posthog_team"."session_recording_opt_in",
         "posthog_team"."session_recording_sample_rate",
         "posthog_team"."session_recording_minimum_duration_milliseconds",
         "posthog_team"."session_recording_linked_flag",
         "posthog_team"."session_recording_network_payload_capture_config",
         "posthog_team"."session_replay_config",
         "posthog_team"."capture_console_log_opt_in",
         "posthog_team"."capture_performance_opt_in",
         "posthog_team"."surveys_opt_in",
         "posthog_team"."heatmaps_opt_in",
         "posthog_team"."session_recording_version",
         "posthog_team"."signup_token",
         "posthog_team"."is_demo",
         "posthog_team"."access_control",
         "posthog_team"."week_start_day",
         "posthog_team"."inject_web_apps",
         "posthog_team"."test_account_filters",
         "posthog_team"."test_account_filters_default_checked",
         "posthog_team"."path_cleaning_filters",
         "posthog_team"."timezone",
         "posthog_team"."data_attributes",
         "posthog_team"."person_display_name_properties",
         "posthog_team"."live_events_columns",
         "posthog_team"."recording_domains",
         "posthog_team"."primary_dashboard_id",
         "posthog_team"."extra_settings",
         "posthog_team"."modifiers",
         "posthog_team"."correlation_config",
         "posthog_team"."session_recording_retention_period_days",
         "posthog_team"."external_data_workspace_id",
         "posthog_team"."external_data_workspace_last_synced_at"
  FROM "posthog_team"
  WHERE "posthog_team"."id" = 2
  LIMIT 21
  '''
# ---
<<<<<<< HEAD
# name: TestNotebooks.test_updates_notebook.8
=======
# name: TestNotebooks.test_updates_notebook.5
>>>>>>> 9c7d5a7f
  '''
  SELECT "posthog_organizationmembership"."id",
         "posthog_organizationmembership"."organization_id",
         "posthog_organizationmembership"."user_id",
         "posthog_organizationmembership"."level",
         "posthog_organizationmembership"."joined_at",
         "posthog_organizationmembership"."updated_at",
         "posthog_organization"."id",
         "posthog_organization"."name",
         "posthog_organization"."slug",
         "posthog_organization"."created_at",
         "posthog_organization"."updated_at",
         "posthog_organization"."plugins_access_level",
         "posthog_organization"."for_internal_metrics",
         "posthog_organization"."is_member_join_email_enabled",
         "posthog_organization"."enforce_2fa",
         "posthog_organization"."is_hipaa",
         "posthog_organization"."customer_id",
         "posthog_organization"."available_product_features",
         "posthog_organization"."usage",
         "posthog_organization"."never_drop_data",
         "posthog_organization"."customer_trust_scores",
         "posthog_organization"."setup_section_2_completed",
         "posthog_organization"."personalization",
         "posthog_organization"."domain_whitelist",
         "posthog_organization"."available_features"
  FROM "posthog_organizationmembership"
  INNER JOIN "posthog_organization" ON ("posthog_organizationmembership"."organization_id" = "posthog_organization"."id")
<<<<<<< HEAD
  WHERE ("posthog_organizationmembership"."organization_id" = '00000000-0000-0000-0000-000000000000'::uuid
         AND "posthog_organizationmembership"."user_id" = 2)
=======
  WHERE "posthog_organizationmembership"."user_id" = 2
  '''
# ---
# name: TestNotebooks.test_updates_notebook.6
  '''
  SELECT "posthog_notebook"."id",
         "posthog_notebook"."short_id",
         "posthog_notebook"."team_id",
         "posthog_notebook"."title",
         "posthog_notebook"."content",
         "posthog_notebook"."text_content",
         "posthog_notebook"."deleted",
         "posthog_notebook"."version",
         "posthog_notebook"."created_at",
         "posthog_notebook"."created_by_id",
         "posthog_notebook"."last_modified_at",
         "posthog_notebook"."last_modified_by_id",
         "posthog_team"."id",
         "posthog_team"."uuid",
         "posthog_team"."organization_id",
         "posthog_team"."project_id",
         "posthog_team"."api_token",
         "posthog_team"."app_urls",
         "posthog_team"."name",
         "posthog_team"."slack_incoming_webhook",
         "posthog_team"."created_at",
         "posthog_team"."updated_at",
         "posthog_team"."anonymize_ips",
         "posthog_team"."completed_snippet_onboarding",
         "posthog_team"."has_completed_onboarding_for",
         "posthog_team"."ingested_event",
         "posthog_team"."autocapture_opt_out",
         "posthog_team"."autocapture_exceptions_opt_in",
         "posthog_team"."autocapture_exceptions_errors_to_ignore",
         "posthog_team"."session_recording_opt_in",
         "posthog_team"."session_recording_sample_rate",
         "posthog_team"."session_recording_minimum_duration_milliseconds",
         "posthog_team"."session_recording_linked_flag",
         "posthog_team"."session_recording_network_payload_capture_config",
         "posthog_team"."session_replay_config",
         "posthog_team"."capture_console_log_opt_in",
         "posthog_team"."capture_performance_opt_in",
         "posthog_team"."surveys_opt_in",
         "posthog_team"."heatmaps_opt_in",
         "posthog_team"."session_recording_version",
         "posthog_team"."signup_token",
         "posthog_team"."is_demo",
         "posthog_team"."access_control",
         "posthog_team"."week_start_day",
         "posthog_team"."inject_web_apps",
         "posthog_team"."test_account_filters",
         "posthog_team"."test_account_filters_default_checked",
         "posthog_team"."path_cleaning_filters",
         "posthog_team"."timezone",
         "posthog_team"."data_attributes",
         "posthog_team"."person_display_name_properties",
         "posthog_team"."live_events_columns",
         "posthog_team"."recording_domains",
         "posthog_team"."primary_dashboard_id",
         "posthog_team"."extra_settings",
         "posthog_team"."modifiers",
         "posthog_team"."correlation_config",
         "posthog_team"."session_recording_retention_period_days",
         "posthog_team"."plugins_opt_in",
         "posthog_team"."opt_out_capture",
         "posthog_team"."event_names",
         "posthog_team"."event_names_with_usage",
         "posthog_team"."event_properties",
         "posthog_team"."event_properties_with_usage",
         "posthog_team"."event_properties_numerical",
         "posthog_team"."external_data_workspace_id",
         "posthog_team"."external_data_workspace_last_synced_at",
         "posthog_user"."id",
         "posthog_user"."password",
         "posthog_user"."last_login",
         "posthog_user"."first_name",
         "posthog_user"."last_name",
         "posthog_user"."is_staff",
         "posthog_user"."is_active",
         "posthog_user"."date_joined",
         "posthog_user"."uuid",
         "posthog_user"."current_organization_id",
         "posthog_user"."current_team_id",
         "posthog_user"."email",
         "posthog_user"."pending_email",
         "posthog_user"."temporary_token",
         "posthog_user"."distinct_id",
         "posthog_user"."is_email_verified",
         "posthog_user"."requested_password_reset_at",
         "posthog_user"."has_seen_product_intro_for",
         "posthog_user"."strapi_id",
         "posthog_user"."email_opt_in",
         "posthog_user"."theme_mode",
         "posthog_user"."partial_notification_settings",
         "posthog_user"."anonymize_data",
         "posthog_user"."toolbar_mode",
         "posthog_user"."events_column_config",
         T4."id",
         T4."password",
         T4."last_login",
         T4."first_name",
         T4."last_name",
         T4."is_staff",
         T4."is_active",
         T4."date_joined",
         T4."uuid",
         T4."current_organization_id",
         T4."current_team_id",
         T4."email",
         T4."pending_email",
         T4."temporary_token",
         T4."distinct_id",
         T4."is_email_verified",
         T4."requested_password_reset_at",
         T4."has_seen_product_intro_for",
         T4."strapi_id",
         T4."email_opt_in",
         T4."theme_mode",
         T4."partial_notification_settings",
         T4."anonymize_data",
         T4."toolbar_mode",
         T4."events_column_config"
  FROM "posthog_notebook"
  INNER JOIN "posthog_team" ON ("posthog_notebook"."team_id" = "posthog_team"."id")
  LEFT OUTER JOIN "posthog_user" ON ("posthog_notebook"."created_by_id" = "posthog_user"."id")
  LEFT OUTER JOIN "posthog_user" T4 ON ("posthog_notebook"."last_modified_by_id" = T4."id")
  WHERE ("posthog_notebook"."team_id" = 2
         AND "posthog_notebook"."short_id" = '00000000')
>>>>>>> 9c7d5a7f
  LIMIT 21
  '''
# ---
# name: TestNotebooks.test_updates_notebook.7
  '''
  SELECT "ee_accesscontrol"."id",
         "ee_accesscontrol"."team_id",
         "ee_accesscontrol"."resource",
         "ee_accesscontrol"."access_level",
         "ee_accesscontrol"."resource_id",
         "ee_accesscontrol"."organization_member_id",
         "ee_accesscontrol"."role_id",
         "ee_accesscontrol"."created_by_id",
         "ee_accesscontrol"."created_at",
         "ee_accesscontrol"."updated_at"
  FROM "ee_accesscontrol"
  LEFT OUTER JOIN "posthog_organizationmembership" ON ("ee_accesscontrol"."organization_member_id" = "posthog_organizationmembership"."id")
  WHERE (("ee_accesscontrol"."organization_member_id" IS NULL
          AND "ee_accesscontrol"."resource" = 'project'
          AND "ee_accesscontrol"."resource_id" = '13'
          AND "ee_accesscontrol"."role_id" IS NULL
          AND "ee_accesscontrol"."team_id" = 2)
         OR ("posthog_organizationmembership"."user_id" = 2
             AND "ee_accesscontrol"."resource" = 'project'
             AND "ee_accesscontrol"."resource_id" = '13'
             AND "ee_accesscontrol"."role_id" IS NULL
             AND "ee_accesscontrol"."team_id" = 2)
         OR ("ee_accesscontrol"."organization_member_id" IS NULL
             AND "ee_accesscontrol"."resource" = 'notebook'
             AND "ee_accesscontrol"."resource_id" IS NULL
             AND "ee_accesscontrol"."role_id" IS NULL
             AND "ee_accesscontrol"."team_id" = 2)
         OR ("posthog_organizationmembership"."user_id" = 2
             AND "ee_accesscontrol"."resource" = 'notebook'
             AND "ee_accesscontrol"."resource_id" IS NULL
             AND "ee_accesscontrol"."role_id" IS NULL
             AND "ee_accesscontrol"."team_id" = 2)
         OR ("ee_accesscontrol"."organization_member_id" IS NULL
             AND "ee_accesscontrol"."resource" = 'notebook'
             AND "ee_accesscontrol"."resource_id" IS NOT NULL
             AND "ee_accesscontrol"."role_id" IS NULL
             AND "ee_accesscontrol"."team_id" = 2)
         OR ("posthog_organizationmembership"."user_id" = 2
             AND "ee_accesscontrol"."resource" = 'notebook'
             AND "ee_accesscontrol"."resource_id" IS NOT NULL
             AND "ee_accesscontrol"."role_id" IS NULL
             AND "ee_accesscontrol"."team_id" = 2))
  '''
# ---
# name: TestNotebooks.test_updates_notebook.8
  '''
  SELECT "posthog_notebook"."id",
         "posthog_notebook"."short_id",
         "posthog_notebook"."team_id",
         "posthog_notebook"."title",
         "posthog_notebook"."content",
         "posthog_notebook"."text_content",
         "posthog_notebook"."deleted",
         "posthog_notebook"."version",
         "posthog_notebook"."created_at",
         "posthog_notebook"."created_by_id",
         "posthog_notebook"."last_modified_at",
         "posthog_notebook"."last_modified_by_id"
  FROM "posthog_notebook"
  WHERE "posthog_notebook"."id" = '00000000-0000-0000-0000-000000000000'::uuid
  LIMIT 21
  FOR
  UPDATE
  '''
# ---
# name: TestNotebooks.test_updates_notebook.9
  '''
  SELECT "posthog_user"."id",
         "posthog_user"."password",
         "posthog_user"."last_login",
         "posthog_user"."first_name",
         "posthog_user"."last_name",
         "posthog_user"."is_staff",
         "posthog_user"."is_active",
         "posthog_user"."date_joined",
         "posthog_user"."uuid",
         "posthog_user"."current_organization_id",
         "posthog_user"."current_team_id",
         "posthog_user"."email",
         "posthog_user"."pending_email",
         "posthog_user"."temporary_token",
         "posthog_user"."distinct_id",
         "posthog_user"."is_email_verified",
         "posthog_user"."requested_password_reset_at",
         "posthog_user"."has_seen_product_intro_for",
         "posthog_user"."strapi_id",
         "posthog_user"."email_opt_in",
         "posthog_user"."theme_mode",
         "posthog_user"."partial_notification_settings",
         "posthog_user"."anonymize_data",
         "posthog_user"."toolbar_mode",
         "posthog_user"."events_column_config"
  FROM "posthog_user"
  WHERE "posthog_user"."id" = 2
  LIMIT 21
  '''
# ---<|MERGE_RESOLUTION|>--- conflicted
+++ resolved
@@ -87,219 +87,6 @@
 # ---
 # name: TestNotebooks.test_updates_notebook.10
   '''
-<<<<<<< HEAD
-  SELECT "posthog_organizationmembership"."id",
-         "posthog_organizationmembership"."organization_id",
-         "posthog_organizationmembership"."user_id",
-         "posthog_organizationmembership"."level",
-         "posthog_organizationmembership"."joined_at",
-         "posthog_organizationmembership"."updated_at",
-         "posthog_organization"."id",
-         "posthog_organization"."name",
-         "posthog_organization"."slug",
-         "posthog_organization"."created_at",
-         "posthog_organization"."updated_at",
-         "posthog_organization"."plugins_access_level",
-         "posthog_organization"."for_internal_metrics",
-         "posthog_organization"."is_member_join_email_enabled",
-         "posthog_organization"."enforce_2fa",
-         "posthog_organization"."is_hipaa",
-         "posthog_organization"."customer_id",
-         "posthog_organization"."available_product_features",
-         "posthog_organization"."usage",
-         "posthog_organization"."never_drop_data",
-         "posthog_organization"."customer_trust_scores",
-         "posthog_organization"."setup_section_2_completed",
-         "posthog_organization"."personalization",
-         "posthog_organization"."domain_whitelist",
-         "posthog_organization"."available_features"
-  FROM "posthog_organizationmembership"
-  INNER JOIN "posthog_organization" ON ("posthog_organizationmembership"."organization_id" = "posthog_organization"."id")
-  WHERE "posthog_organizationmembership"."user_id" = 2
-  '''
-# ---
-# name: TestNotebooks.test_updates_notebook.11
-  '''
-  SELECT "posthog_instancesetting"."id",
-         "posthog_instancesetting"."key",
-         "posthog_instancesetting"."raw_value"
-  FROM "posthog_instancesetting"
-  WHERE "posthog_instancesetting"."key" = 'constance:posthog:RATE_LIMIT_ENABLED'
-  ORDER BY "posthog_instancesetting"."id" ASC
-  LIMIT 1
-  '''
-# ---
-# name: TestNotebooks.test_updates_notebook.12
-  '''
-  SELECT "posthog_notebook"."id",
-         "posthog_notebook"."short_id",
-         "posthog_notebook"."team_id",
-         "posthog_notebook"."title",
-         "posthog_notebook"."content",
-         "posthog_notebook"."text_content",
-         "posthog_notebook"."deleted",
-         "posthog_notebook"."version",
-         "posthog_notebook"."created_at",
-         "posthog_notebook"."created_by_id",
-         "posthog_notebook"."last_modified_at",
-         "posthog_notebook"."last_modified_by_id",
-         "posthog_team"."id",
-         "posthog_team"."uuid",
-         "posthog_team"."organization_id",
-         "posthog_team"."project_id",
-         "posthog_team"."api_token",
-         "posthog_team"."app_urls",
-         "posthog_team"."name",
-         "posthog_team"."slack_incoming_webhook",
-         "posthog_team"."created_at",
-         "posthog_team"."updated_at",
-         "posthog_team"."anonymize_ips",
-         "posthog_team"."completed_snippet_onboarding",
-         "posthog_team"."has_completed_onboarding_for",
-         "posthog_team"."ingested_event",
-         "posthog_team"."autocapture_opt_out",
-         "posthog_team"."autocapture_exceptions_opt_in",
-         "posthog_team"."autocapture_exceptions_errors_to_ignore",
-         "posthog_team"."session_recording_opt_in",
-         "posthog_team"."session_recording_sample_rate",
-         "posthog_team"."session_recording_minimum_duration_milliseconds",
-         "posthog_team"."session_recording_linked_flag",
-         "posthog_team"."session_recording_network_payload_capture_config",
-         "posthog_team"."session_replay_config",
-         "posthog_team"."capture_console_log_opt_in",
-         "posthog_team"."capture_performance_opt_in",
-         "posthog_team"."surveys_opt_in",
-         "posthog_team"."heatmaps_opt_in",
-         "posthog_team"."session_recording_version",
-         "posthog_team"."signup_token",
-         "posthog_team"."is_demo",
-         "posthog_team"."access_control",
-         "posthog_team"."week_start_day",
-         "posthog_team"."inject_web_apps",
-         "posthog_team"."test_account_filters",
-         "posthog_team"."test_account_filters_default_checked",
-         "posthog_team"."path_cleaning_filters",
-         "posthog_team"."timezone",
-         "posthog_team"."data_attributes",
-         "posthog_team"."person_display_name_properties",
-         "posthog_team"."live_events_columns",
-         "posthog_team"."recording_domains",
-         "posthog_team"."primary_dashboard_id",
-         "posthog_team"."extra_settings",
-         "posthog_team"."correlation_config",
-         "posthog_team"."session_recording_retention_period_days",
-         "posthog_team"."plugins_opt_in",
-         "posthog_team"."opt_out_capture",
-         "posthog_team"."event_names",
-         "posthog_team"."event_names_with_usage",
-         "posthog_team"."event_properties",
-         "posthog_team"."event_properties_with_usage",
-         "posthog_team"."event_properties_numerical",
-         "posthog_team"."external_data_workspace_id",
-         "posthog_team"."external_data_workspace_last_synced_at",
-         "posthog_user"."id",
-         "posthog_user"."password",
-         "posthog_user"."last_login",
-         "posthog_user"."first_name",
-         "posthog_user"."last_name",
-         "posthog_user"."is_staff",
-         "posthog_user"."is_active",
-         "posthog_user"."date_joined",
-         "posthog_user"."uuid",
-         "posthog_user"."current_organization_id",
-         "posthog_user"."current_team_id",
-         "posthog_user"."email",
-         "posthog_user"."pending_email",
-         "posthog_user"."temporary_token",
-         "posthog_user"."distinct_id",
-         "posthog_user"."is_email_verified",
-         "posthog_user"."requested_password_reset_at",
-         "posthog_user"."has_seen_product_intro_for",
-         "posthog_user"."strapi_id",
-         "posthog_user"."email_opt_in",
-         "posthog_user"."theme_mode",
-         "posthog_user"."partial_notification_settings",
-         "posthog_user"."anonymize_data",
-         "posthog_user"."toolbar_mode",
-         "posthog_user"."events_column_config",
-         T4."id",
-         T4."password",
-         T4."last_login",
-         T4."first_name",
-         T4."last_name",
-         T4."is_staff",
-         T4."is_active",
-         T4."date_joined",
-         T4."uuid",
-         T4."current_organization_id",
-         T4."current_team_id",
-         T4."email",
-         T4."pending_email",
-         T4."temporary_token",
-         T4."distinct_id",
-         T4."is_email_verified",
-         T4."requested_password_reset_at",
-         T4."has_seen_product_intro_for",
-         T4."strapi_id",
-         T4."email_opt_in",
-         T4."theme_mode",
-         T4."partial_notification_settings",
-         T4."anonymize_data",
-         T4."toolbar_mode",
-         T4."events_column_config"
-  FROM "posthog_notebook"
-  INNER JOIN "posthog_team" ON ("posthog_notebook"."team_id" = "posthog_team"."id")
-  LEFT OUTER JOIN "posthog_user" ON ("posthog_notebook"."created_by_id" = "posthog_user"."id")
-  LEFT OUTER JOIN "posthog_user" T4 ON ("posthog_notebook"."last_modified_by_id" = T4."id")
-  WHERE ("posthog_notebook"."team_id" = 2
-         AND "posthog_notebook"."short_id" = '00000000')
-  LIMIT 21
-  '''
-# ---
-# name: TestNotebooks.test_updates_notebook.13
-  '''
-  SELECT "posthog_notebook"."id",
-         "posthog_notebook"."short_id",
-         "posthog_notebook"."team_id",
-         "posthog_notebook"."title",
-         "posthog_notebook"."content",
-         "posthog_notebook"."text_content",
-         "posthog_notebook"."deleted",
-         "posthog_notebook"."version",
-         "posthog_notebook"."created_at",
-         "posthog_notebook"."created_by_id",
-         "posthog_notebook"."last_modified_at",
-         "posthog_notebook"."last_modified_by_id"
-  FROM "posthog_notebook"
-  WHERE "posthog_notebook"."id" = '00000000-0000-0000-0000-000000000000'::uuid
-  LIMIT 21
-  '''
-# ---
-# name: TestNotebooks.test_updates_notebook.14
-  '''
-  SELECT "posthog_notebook"."id",
-         "posthog_notebook"."short_id",
-         "posthog_notebook"."team_id",
-         "posthog_notebook"."title",
-         "posthog_notebook"."content",
-         "posthog_notebook"."text_content",
-         "posthog_notebook"."deleted",
-         "posthog_notebook"."version",
-         "posthog_notebook"."created_at",
-         "posthog_notebook"."created_by_id",
-         "posthog_notebook"."last_modified_at",
-         "posthog_notebook"."last_modified_by_id"
-  FROM "posthog_notebook"
-  WHERE "posthog_notebook"."id" = '00000000-0000-0000-0000-000000000000'::uuid
-  LIMIT 21
-  FOR
-  UPDATE
-  '''
-# ---
-# name: TestNotebooks.test_updates_notebook.15
-  '''
-=======
->>>>>>> 9c7d5a7f
   SELECT "posthog_user"."id",
          "posthog_user"."password",
          "posthog_user"."last_login",
@@ -329,42 +116,7 @@
   LIMIT 21
   '''
 # ---
-<<<<<<< HEAD
-# name: TestNotebooks.test_updates_notebook.16
-  '''
-  SELECT "posthog_user"."id",
-         "posthog_user"."password",
-         "posthog_user"."last_login",
-         "posthog_user"."first_name",
-         "posthog_user"."last_name",
-         "posthog_user"."is_staff",
-         "posthog_user"."is_active",
-         "posthog_user"."date_joined",
-         "posthog_user"."uuid",
-         "posthog_user"."current_organization_id",
-         "posthog_user"."current_team_id",
-         "posthog_user"."email",
-         "posthog_user"."pending_email",
-         "posthog_user"."temporary_token",
-         "posthog_user"."distinct_id",
-         "posthog_user"."is_email_verified",
-         "posthog_user"."has_seen_product_intro_for",
-         "posthog_user"."strapi_id",
-         "posthog_user"."email_opt_in",
-         "posthog_user"."theme_mode",
-         "posthog_user"."partial_notification_settings",
-         "posthog_user"."anonymize_data",
-         "posthog_user"."toolbar_mode",
-         "posthog_user"."events_column_config"
-  FROM "posthog_user"
-  WHERE "posthog_user"."id" = 2
-  LIMIT 21
-  '''
-# ---
-# name: TestNotebooks.test_updates_notebook.17
-=======
 # name: TestNotebooks.test_updates_notebook.11
->>>>>>> 9c7d5a7f
   '''
   SELECT "posthog_team"."id",
          "posthog_team"."uuid",
@@ -419,125 +171,7 @@
   LIMIT 21
   '''
 # ---
-<<<<<<< HEAD
-# name: TestNotebooks.test_updates_notebook.18
-  '''
-  SELECT "posthog_organizationmembership"."id",
-         "posthog_organizationmembership"."organization_id",
-         "posthog_organizationmembership"."user_id",
-         "posthog_organizationmembership"."level",
-         "posthog_organizationmembership"."joined_at",
-         "posthog_organizationmembership"."updated_at",
-         "posthog_organization"."id",
-         "posthog_organization"."name",
-         "posthog_organization"."slug",
-         "posthog_organization"."created_at",
-         "posthog_organization"."updated_at",
-         "posthog_organization"."plugins_access_level",
-         "posthog_organization"."for_internal_metrics",
-         "posthog_organization"."is_member_join_email_enabled",
-         "posthog_organization"."enforce_2fa",
-         "posthog_organization"."is_hipaa",
-         "posthog_organization"."customer_id",
-         "posthog_organization"."available_product_features",
-         "posthog_organization"."usage",
-         "posthog_organization"."never_drop_data",
-         "posthog_organization"."customer_trust_scores",
-         "posthog_organization"."setup_section_2_completed",
-         "posthog_organization"."personalization",
-         "posthog_organization"."domain_whitelist",
-         "posthog_organization"."available_features"
-  FROM "posthog_organizationmembership"
-  INNER JOIN "posthog_organization" ON ("posthog_organizationmembership"."organization_id" = "posthog_organization"."id")
-  WHERE ("posthog_organizationmembership"."organization_id" = '00000000-0000-0000-0000-000000000000'::uuid
-         AND "posthog_organizationmembership"."user_id" = 2)
-  LIMIT 21
-  '''
-# ---
-# name: TestNotebooks.test_updates_notebook.19
-  '''
-  SELECT "ee_accesscontrol"."id",
-         "ee_accesscontrol"."team_id",
-         "ee_accesscontrol"."resource",
-         "ee_accesscontrol"."access_level",
-         "ee_accesscontrol"."resource_id",
-         "ee_accesscontrol"."organization_member_id",
-         "ee_accesscontrol"."role_id",
-         "ee_accesscontrol"."created_by_id",
-         "ee_accesscontrol"."created_at",
-         "ee_accesscontrol"."updated_at"
-  FROM "ee_accesscontrol"
-  LEFT OUTER JOIN "posthog_organizationmembership" ON ("ee_accesscontrol"."organization_member_id" = "posthog_organizationmembership"."id")
-  WHERE (("ee_accesscontrol"."organization_member_id" IS NULL
-          AND "ee_accesscontrol"."resource" = 'project'
-          AND "ee_accesscontrol"."resource_id" = '13'
-          AND "ee_accesscontrol"."role_id" IS NULL
-          AND "ee_accesscontrol"."team_id" = 2)
-         OR ("posthog_organizationmembership"."user_id" = 2
-             AND "ee_accesscontrol"."resource" = 'project'
-             AND "ee_accesscontrol"."resource_id" = '13'
-             AND "ee_accesscontrol"."role_id" IS NULL
-             AND "ee_accesscontrol"."team_id" = 2)
-         OR ("ee_accesscontrol"."organization_member_id" IS NULL
-             AND "ee_accesscontrol"."resource" = 'notebook'
-             AND "ee_accesscontrol"."resource_id" IS NULL
-             AND "ee_accesscontrol"."role_id" IS NULL
-             AND "ee_accesscontrol"."team_id" = 2)
-         OR ("posthog_organizationmembership"."user_id" = 2
-             AND "ee_accesscontrol"."resource" = 'notebook'
-             AND "ee_accesscontrol"."resource_id" IS NULL
-             AND "ee_accesscontrol"."role_id" IS NULL
-             AND "ee_accesscontrol"."team_id" = 2)
-         OR ("ee_accesscontrol"."organization_member_id" IS NULL
-             AND "ee_accesscontrol"."resource" = 'notebook'
-             AND "ee_accesscontrol"."resource_id" IS NOT NULL
-             AND "ee_accesscontrol"."role_id" IS NULL
-             AND "ee_accesscontrol"."team_id" = 2)
-         OR ("posthog_organizationmembership"."user_id" = 2
-             AND "ee_accesscontrol"."resource" = 'notebook'
-             AND "ee_accesscontrol"."resource_id" IS NOT NULL
-             AND "ee_accesscontrol"."role_id" IS NULL
-             AND "ee_accesscontrol"."team_id" = 2))
-  '''
-# ---
-# name: TestNotebooks.test_updates_notebook.2
-  '''
-  SELECT "posthog_organizationmembership"."id",
-         "posthog_organizationmembership"."organization_id",
-         "posthog_organizationmembership"."user_id",
-         "posthog_organizationmembership"."level",
-         "posthog_organizationmembership"."joined_at",
-         "posthog_organizationmembership"."updated_at",
-         "posthog_organization"."id",
-         "posthog_organization"."name",
-         "posthog_organization"."slug",
-         "posthog_organization"."created_at",
-         "posthog_organization"."updated_at",
-         "posthog_organization"."plugins_access_level",
-         "posthog_organization"."for_internal_metrics",
-         "posthog_organization"."is_member_join_email_enabled",
-         "posthog_organization"."enforce_2fa",
-         "posthog_organization"."is_hipaa",
-         "posthog_organization"."customer_id",
-         "posthog_organization"."available_product_features",
-         "posthog_organization"."usage",
-         "posthog_organization"."never_drop_data",
-         "posthog_organization"."customer_trust_scores",
-         "posthog_organization"."setup_section_2_completed",
-         "posthog_organization"."personalization",
-         "posthog_organization"."domain_whitelist",
-         "posthog_organization"."available_features"
-  FROM "posthog_organizationmembership"
-  INNER JOIN "posthog_organization" ON ("posthog_organizationmembership"."organization_id" = "posthog_organization"."id")
-  WHERE ("posthog_organizationmembership"."organization_id" = '00000000-0000-0000-0000-000000000000'::uuid
-         AND "posthog_organizationmembership"."user_id" = 2)
-  LIMIT 21
-  '''
-# ---
-# name: TestNotebooks.test_updates_notebook.20
-=======
 # name: TestNotebooks.test_updates_notebook.12
->>>>>>> 9c7d5a7f
   '''
   SELECT "posthog_organizationmembership"."id",
          "posthog_organizationmembership"."organization_id",
@@ -569,9 +203,6 @@
   WHERE "posthog_organizationmembership"."user_id" = 2
   '''
 # ---
-<<<<<<< HEAD
-# name: TestNotebooks.test_updates_notebook.21
-=======
 # name: TestNotebooks.test_updates_notebook.13
   '''
   SELECT COUNT(*) AS "__count"
@@ -627,7 +258,6 @@
   '''
 # ---
 # name: TestNotebooks.test_updates_notebook.15
->>>>>>> 9c7d5a7f
   '''
   SELECT "posthog_instancesetting"."id",
          "posthog_instancesetting"."key",
@@ -772,20 +402,6 @@
 # ---
 # name: TestNotebooks.test_updates_notebook.5
   '''
-<<<<<<< HEAD
-  SELECT "posthog_instancesetting"."id",
-         "posthog_instancesetting"."key",
-         "posthog_instancesetting"."raw_value"
-  FROM "posthog_instancesetting"
-  WHERE "posthog_instancesetting"."key" = 'constance:posthog:RATE_LIMIT_ENABLED'
-  ORDER BY "posthog_instancesetting"."id" ASC
-  LIMIT 1
-  '''
-# ---
-# name: TestNotebooks.test_updates_notebook.6
-  '''
-=======
->>>>>>> 9c7d5a7f
   SELECT "posthog_user"."id",
          "posthog_user"."password",
          "posthog_user"."last_login",
@@ -815,11 +431,7 @@
   LIMIT 21
   '''
 # ---
-<<<<<<< HEAD
-# name: TestNotebooks.test_updates_notebook.7
-=======
 # name: TestNotebooks.test_updates_notebook.4
->>>>>>> 9c7d5a7f
   '''
   SELECT "posthog_team"."id",
          "posthog_team"."uuid",
@@ -874,11 +486,7 @@
   LIMIT 21
   '''
 # ---
-<<<<<<< HEAD
-# name: TestNotebooks.test_updates_notebook.8
-=======
 # name: TestNotebooks.test_updates_notebook.5
->>>>>>> 9c7d5a7f
   '''
   SELECT "posthog_organizationmembership"."id",
          "posthog_organizationmembership"."organization_id",
@@ -907,10 +515,6 @@
          "posthog_organization"."available_features"
   FROM "posthog_organizationmembership"
   INNER JOIN "posthog_organization" ON ("posthog_organizationmembership"."organization_id" = "posthog_organization"."id")
-<<<<<<< HEAD
-  WHERE ("posthog_organizationmembership"."organization_id" = '00000000-0000-0000-0000-000000000000'::uuid
-         AND "posthog_organizationmembership"."user_id" = 2)
-=======
   WHERE "posthog_organizationmembership"."user_id" = 2
   '''
 # ---
@@ -1039,7 +643,6 @@
   LEFT OUTER JOIN "posthog_user" T4 ON ("posthog_notebook"."last_modified_by_id" = T4."id")
   WHERE ("posthog_notebook"."team_id" = 2
          AND "posthog_notebook"."short_id" = '00000000')
->>>>>>> 9c7d5a7f
   LIMIT 21
   '''
 # ---
