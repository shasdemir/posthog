import json
from typing import Optional, cast
from unittest import mock
from unittest.mock import patch

from django.utils import timezone
from freezegun.api import freeze_time
from rest_framework import status

from posthog.client import sync_execute
from posthog.models import Cohort, Organization, Person, Team
from posthog.models.async_deletion import AsyncDeletion, DeletionType
from posthog.models.person import PersonDistinctId
from posthog.models.person.util import create_person
from posthog.models.personal_api_key import PersonalAPIKey, hash_key_value
from posthog.models.utils import generate_random_token_personal
from posthog.test.base import (
    APIBaseTest,
    ClickhouseTestMixin,
    _create_event,
    _create_person,
    also_test_with_materialized_columns,
    flush_persons_and_events,
    snapshot_clickhouse_queries,
    override_settings,
)


class TestPerson(ClickhouseTestMixin, APIBaseTest):
    def test_legacy_get_person_by_id(self) -> None:
        person = _create_person(
            team=self.team,
            distinct_ids=["distinct_id"],
            properties={"email": "someone@gmail.com"},
            immediate=True,
        )
        flush_persons_and_events()

        # with self.assertNumQueries(7):
        response = self.client.get(f"/api/person/{person.pk}")

        self.assertEqual(response.status_code, status.HTTP_200_OK)
        self.assertEqual(response.json()["id"], person.pk)

    @also_test_with_materialized_columns(event_properties=["email"], person_properties=["email"])
    @snapshot_clickhouse_queries
    def test_search(self) -> None:
        _create_person(
            team=self.team,
            distinct_ids=["distinct_id"],
            properties={"email": "someone@gmail.com"},
        )
        _create_person(
            team=self.team,
            distinct_ids=["distinct_id_2"],
            properties={"email": "another@gmail.com", "name": "james"},
        )
        _create_person(team=self.team, distinct_ids=["distinct_id_3"], properties={"name": "jane"})

        flush_persons_and_events()
        response = self.client.get("/api/person/?search=another@gm")
        self.assertEqual(response.status_code, status.HTTP_200_OK)
        self.assertEqual(len(response.json()["results"]), 1)

        response = self.client.get("/api/person/?search=distinct_id_3")
        self.assertEqual(response.status_code, status.HTTP_200_OK)
        self.assertEqual(len(response.json()["results"]), 1)

    @also_test_with_materialized_columns(event_properties=["email"], person_properties=["email"])
    @snapshot_clickhouse_queries
    def test_search_person_id(self) -> None:
        person = _create_person(
            team=self.team,
            distinct_ids=["distinct_id"],
            properties={"email": "someone@gmail.com"},
        )
        flush_persons_and_events()
        response = self.client.get(f"/api/person/?search={person.uuid}")
        self.assertEqual(response.status_code, status.HTTP_200_OK)
        self.assertEqual(len(response.json()["results"]), 1)

    @also_test_with_materialized_columns(event_properties=["email"], person_properties=["email"])
    @snapshot_clickhouse_queries
    def test_properties(self) -> None:
        _create_person(
            team=self.team,
            distinct_ids=["distinct_id"],
            properties={"email": "someone@gmail.com"},
        )
        _create_person(
            team=self.team,
            distinct_ids=["distinct_id_2"],
            properties={"email": "another@gmail.com"},
        )
        _create_person(team=self.team, distinct_ids=["distinct_id_3"], properties={})
        flush_persons_and_events()

        response = self.client.get(
            "/api/person/?properties={}".format(
                json.dumps(
                    [
                        {
                            "key": "email",
                            "operator": "is_set",
                            "value": "is_set",
                            "type": "person",
                        }
                    ]
                )
            )
        )
        self.assertEqual(response.status_code, status.HTTP_200_OK)
        self.assertEqual(len(response.json()["results"]), 2)

        response = self.client.get(
            "/api/person/?properties={}".format(
                json.dumps(
                    [
                        {
                            "key": "email",
                            "operator": "icontains",
                            "value": "another@gm",
                            "type": "person",
                        }
                    ]
                )
            )
        )
        self.assertEqual(response.status_code, status.HTTP_200_OK)
        self.assertEqual(len(response.json()["results"]), 1)

    @also_test_with_materialized_columns(person_properties=["random_prop"])
    @snapshot_clickhouse_queries
    def test_person_property_values(self):
        _create_person(
            distinct_ids=["person_1"],
            team=self.team,
            properties={"random_prop": "asdf", "some other prop": "with some text"},
        )
        _create_person(
            distinct_ids=["person_2"],
            team=self.team,
            properties={"random_prop": "asdf"},
        )
        _create_person(
            distinct_ids=["person_3"],
            team=self.team,
            properties={"random_prop": "qwerty"},
        )
        _create_person(
            distinct_ids=["person_4"],
            team=self.team,
            properties={"something_else": "qwerty"},
        )
        flush_persons_and_events()

        response = self.client.get("/api/person/values/?key=random_prop")
        self.assertEqual(response.status_code, status.HTTP_200_OK)
        response_data = response.json()
        self.assertEqual(response_data[0]["name"], "asdf")
        self.assertEqual(response_data[0]["count"], 2)
        self.assertEqual(response_data[1]["name"], "qwerty")
        self.assertEqual(response_data[1]["count"], 1)
        self.assertEqual(len(response_data), 2)

        response = self.client.get("/api/person/values/?key=random_prop&value=qw")
        self.assertEqual(response.status_code, status.HTTP_200_OK)
        self.assertEqual(response.json()[0]["name"], "qwerty")
        self.assertEqual(response.json()[0]["count"], 1)

    @also_test_with_materialized_columns(event_properties=["email"], person_properties=["email"])
    @snapshot_clickhouse_queries
    def test_filter_person_email(self):
        _create_person(
            team=self.team,
            distinct_ids=["distinct_id", "another_one"],
            properties={"email": "someone@gmail.com"},
            is_identified=True,
            immediate=True,
        )
        person2: Person = _create_person(
            team=self.team,
            distinct_ids=["distinct_id_2"],
            properties={"email": "another@gmail.com"},
            immediate=True,
        )
        flush_persons_and_events()

        # Filter
        response = self.client.get("/api/person/?email=another@gmail.com")
        self.assertEqual(response.status_code, status.HTTP_200_OK)
        self.assertEqual(len(response.json()["results"]), 1)
        self.assertEqual(response.json()["results"][0]["id"], str(person2.uuid))
        self.assertEqual(response.json()["results"][0]["uuid"], str(person2.uuid))
        self.assertEqual(response.json()["results"][0]["properties"]["email"], "another@gmail.com")
        self.assertEqual(response.json()["results"][0]["distinct_ids"], ["distinct_id_2"])

    @snapshot_clickhouse_queries
    def test_filter_person_prop(self):
        _create_person(
            team=self.team,
            distinct_ids=["distinct_id", "another_one"],
            properties={"email": "someone@gmail.com"},
            is_identified=True,
            immediate=True,
        )
        person2: Person = _create_person(
            team=self.team,
            distinct_ids=["distinct_id_2"],
            properties={"email": "another@gmail.com", "some_prop": "some_value"},
            immediate=True,
        )
        flush_persons_and_events()

        # Filter
        response = self.client.get(
            "/api/person/?properties={}".format(
                json.dumps([{"key": "some_prop", "value": "some_value", "type": "person"}])
            )
        )
        self.assertEqual(response.status_code, status.HTTP_200_OK)
        self.assertEqual(len(response.json()["results"]), 1)
        self.assertEqual(response.json()["results"][0]["id"], str(person2.uuid))
        self.assertEqual(response.json()["results"][0]["uuid"], str(person2.uuid))

    @override_settings(PERSON_ON_EVENTS_V2_OVERRIDE=False)
    @snapshot_clickhouse_queries
    def test_filter_person_list(self):
        person1: Person = _create_person(
            team=self.team,
            distinct_ids=["distinct_id", "another_one"],
            properties={"email": "someone@gmail.com"},
            is_identified=True,
            immediate=True,
        )
        person2: Person = _create_person(
            team=self.team,
            distinct_ids=["distinct_id_2"],
            properties={"email": "another@gmail.com"},
            immediate=True,
        )
        flush_persons_and_events()

        # Filter by distinct ID
        # with self.assertNumQueries(11):
        response = self.client.get("/api/person/?distinct_id=distinct_id")  # must be exact matches
        self.assertEqual(response.status_code, status.HTTP_200_OK)
        self.assertEqual(len(response.json()["results"]), 1)
        self.assertEqual(response.json()["results"][0]["id"], str(person1.uuid))

        response = self.client.get("/api/person/?distinct_id=another_one")  # can search on any of the distinct IDs
        self.assertEqual(response.status_code, status.HTTP_200_OK)
        self.assertEqual(len(response.json()["results"]), 1)
        self.assertEqual(response.json()["results"][0]["id"], str(person1.uuid))

        # Filter by email
        response = self.client.get("/api/person/?email=another@gmail.com")
        self.assertEqual(response.status_code, status.HTTP_200_OK)
        self.assertEqual(len(response.json()["results"]), 1)
        self.assertEqual(response.json()["results"][0]["id"], str(person2.uuid))

        # Non-matches return an empty list
        response = self.client.get("/api/person/?email=inexistent")
        self.assertEqual(response.status_code, status.HTTP_200_OK)
        self.assertEqual(len(response.json()["results"]), 0)

        response = self.client.get("/api/person/?distinct_id=inexistent")
        self.assertEqual(response.status_code, status.HTTP_200_OK)
        self.assertEqual(len(response.json()["results"]), 0)

    def test_cant_see_another_organization_pii_with_filters(self):
        # Completely different organization
        another_org: Organization = Organization.objects.create()
        another_team: Team = Team.objects.create(organization=another_org)
        _create_person(team=another_team, distinct_ids=["distinct_id", "x_another_one"])
        _create_person(
            team=another_team,
            distinct_ids=["x_distinct_id_2"],
            properties={"email": "team2_another@gmail.com"},
        )

        # Person in current team
        person: Person = _create_person(team=self.team, distinct_ids=["distinct_id"], immediate=True)

        # Filter by distinct ID
        response = self.client.get("/api/person/?distinct_id=distinct_id")
        self.assertEqual(response.status_code, status.HTTP_200_OK)
        self.assertEqual(len(response.json()["results"]), 1)
        self.assertEqual(
            response.json()["results"][0]["id"], str(person.uuid)
        )  # note that even with shared distinct IDs, only the person from the same team is returned

        response = self.client.get("/api/person/?distinct_id=x_another_one")
        self.assertEqual(response.status_code, status.HTTP_200_OK)
        self.assertEqual(response.json()["results"], [])

    @freeze_time("2021-08-25T22:09:14.252Z")
    def test_delete_person(self):
        person = _create_person(
            team=self.team,
            distinct_ids=["person_1", "anonymous_id"],
            properties={"$os": "Chrome"},
            immediate=True,
        )
        _create_event(event="test", team=self.team, distinct_id="person_1")
        _create_event(event="test", team=self.team, distinct_id="anonymous_id")
        _create_event(event="test", team=self.team, distinct_id="someone_else")

        response = self.client.delete(f"/api/person/{person.uuid}/")

        self.assertEqual(response.status_code, status.HTTP_202_ACCEPTED)
        self.assertEqual(response.content, b"")  # Empty response
        self.assertEqual(Person.objects.filter(team=self.team).count(), 0)

        response = self.client.delete(f"/api/person/{person.uuid}/")
        self.assertEqual(response.status_code, status.HTTP_404_NOT_FOUND)

        self._assert_person_activity(
            person_id=None,  # can't query directly for deleted person
            expected=[
                {
                    "user": {"first_name": "", "email": "user1@posthog.com"},
                    "activity": "deleted",
                    "scope": "Person",
                    "item_id": str(person.pk),
                    # don't store deleted person's name, so user primary key
                    "detail": {
                        "changes": None,
                        "trigger": None,
                        "type": None,
                        "name": str(person.uuid),
                        "short_id": None,
                    },
                    "created_at": "2021-08-25T22:09:14.252000Z",
                }
            ],
        )

        ch_persons = sync_execute(
            "SELECT version, is_deleted, properties FROM person FINAL WHERE team_id = %(team_id)s and id = %(uuid)s",
            {"team_id": self.team.pk, "uuid": person.uuid},
        )
        self.assertEqual([(100, 1, "{}")], ch_persons)
        # No async deletion is scheduled
        self.assertEqual(AsyncDeletion.objects.filter(team_id=self.team.id).count(), 0)
        ch_events = sync_execute(
            "SELECT count() FROM events WHERE team_id = %(team_id)s",
            {"team_id": self.team.pk},
        )[0][0]
        self.assertEqual(ch_events, 3)

    @freeze_time("2021-08-25T22:09:14.252Z")
    def test_delete_person_and_events(self):
        person = _create_person(
            team=self.team,
            distinct_ids=["person_1", "anonymous_id"],
            properties={"$os": "Chrome"},
            immediate=True,
        )
        _create_event(event="test", team=self.team, distinct_id="person_1")
        _create_event(event="test", team=self.team, distinct_id="anonymous_id")
        _create_event(event="test", team=self.team, distinct_id="someone_else")

        response = self.client.delete(f"/api/person/{person.uuid}/?delete_events=true")
        self.assertEqual(response.status_code, status.HTTP_202_ACCEPTED)
        self.assertEqual(response.content, b"")  # Empty response
        self.assertEqual(Person.objects.filter(team=self.team).count(), 0)

        ch_persons = sync_execute(
            "SELECT version, is_deleted, properties FROM person FINAL WHERE team_id = %(team_id)s and id = %(uuid)s",
            {"team_id": self.team.pk, "uuid": person.uuid},
        )
        self.assertEqual([(100, 1, "{}")], ch_persons)

        # async deletion scheduled and executed
        async_deletion = cast(AsyncDeletion, AsyncDeletion.objects.filter(team_id=self.team.id).first())
        self.assertEqual(async_deletion.deletion_type, DeletionType.Person)
        self.assertEqual(async_deletion.key, str(person.uuid))
        self.assertIsNone(async_deletion.delete_verified_at)

    @freeze_time("2021-08-25T22:09:14.252Z")
    def test_bulk_delete_ids(self):
        person = _create_person(
            team=self.team,
            distinct_ids=["person_1", "anonymous_id"],
            properties={"$os": "Chrome"},
            immediate=True,
        )
        person2 = _create_person(
            team=self.team,
            distinct_ids=["person_2", "anonymous_id_2"],
            properties={"$os": "Chrome"},
            immediate=True,
        )
        _create_event(event="test", team=self.team, distinct_id="person_1")
        _create_event(event="test", team=self.team, distinct_id="anonymous_id")
        _create_event(event="test", team=self.team, distinct_id="someone_else")

        response = self.client.post(
            f"/api/person/bulk_delete/", {"ids": [person.uuid, person2.uuid], "delete_events": True}
        )

        self.assertEqual(response.status_code, status.HTTP_202_ACCEPTED, response.content)
        self.assertEqual(response.content, b"")  # Empty response
        self.assertEqual(Person.objects.filter(team=self.team).count(), 0)

        response = self.client.delete(f"/api/person/{person.uuid}/")
        self.assertEqual(response.status_code, status.HTTP_404_NOT_FOUND)

        ch_persons = sync_execute(
            "SELECT version, is_deleted, properties FROM person FINAL WHERE team_id = %(team_id)s and id = %(uuid)s",
            {"team_id": self.team.pk, "uuid": person.uuid},
        )
        self.assertEqual([(100, 1, "{}")], ch_persons)

        # async deletion scheduled and executed
        async_deletion = cast(AsyncDeletion, AsyncDeletion.objects.filter(team_id=self.team.id).first())
        self.assertEqual(async_deletion.deletion_type, DeletionType.Person)
        self.assertEqual(async_deletion.key, str(person.uuid))
        self.assertIsNone(async_deletion.delete_verified_at)

    @freeze_time("2021-08-25T22:09:14.252Z")
    def test_bulk_delete_distinct_id(self):
        person = _create_person(
            team=self.team,
            distinct_ids=["person_1", "anonymous_id"],
            properties={"$os": "Chrome"},
            immediate=True,
        )
        _create_person(
            team=self.team,
            distinct_ids=["person_2", "anonymous_id_2"],
            properties={"$os": "Chrome"},
            immediate=True,
        )
        _create_event(event="test", team=self.team, distinct_id="person_1")
        _create_event(event="test", team=self.team, distinct_id="anonymous_id")
        _create_event(event="test", team=self.team, distinct_id="someone_else")

        response = self.client.post(f"/api/person/bulk_delete/", {"distinct_ids": ["anonymous_id", "person_2"]})

        self.assertEqual(response.status_code, status.HTTP_202_ACCEPTED, response.content)
        self.assertEqual(response.content, b"")  # Empty response
        self.assertEqual(Person.objects.filter(team=self.team).count(), 0)

        response = self.client.delete(f"/api/person/{person.uuid}/")
        self.assertEqual(response.status_code, status.HTTP_404_NOT_FOUND)

        ch_persons = sync_execute(
            "SELECT version, is_deleted, properties FROM person FINAL WHERE team_id = %(team_id)s and id = %(uuid)s",
            {"team_id": self.team.pk, "uuid": person.uuid},
        )
        self.assertEqual([(100, 1, "{}")], ch_persons)
        # No async deletion is scheduled
        self.assertEqual(AsyncDeletion.objects.filter(team_id=self.team.id).count(), 0)
        ch_events = sync_execute(
            "SELECT count() FROM events WHERE team_id = %(team_id)s",
            {"team_id": self.team.pk},
        )[0][0]
        self.assertEqual(ch_events, 3)

    @freeze_time("2021-08-25T22:09:14.252Z")
    def test_split_people_keep_props(self) -> None:
        # created first
        person1 = _create_person(
            team=self.team,
            distinct_ids=["1", "2", "3"],
            properties={"$browser": "whatever", "$os": "Mac OS X"},
        )

        self.client.post("/api/person/{}/split/".format(person1.pk), {"main_distinct_id": "1"})

        people = Person.objects.all().order_by("id")
        self.assertEqual(people.count(), 3)
        self.assertEqual(people[0].distinct_ids, ["1"])
        self.assertEqual(people[0].properties, {"$browser": "whatever", "$os": "Mac OS X"})
        self.assertEqual(people[1].distinct_ids, ["2"])
        self.assertEqual(people[2].distinct_ids, ["3"])

        self._assert_person_activity(
            person_id=person1.uuid,
            expected=[
                {
                    "user": {"first_name": "", "email": "user1@posthog.com"},
                    "activity": "split_person",
                    "scope": "Person",
                    "item_id": str(person1.pk),
                    "detail": {
                        "changes": [
                            {
                                "type": "Person",
                                "action": "split",
                                "field": None,
                                "before": None,
                                "after": {"distinct_ids": ["1", "2", "3"]},
                            }
                        ],
                        "name": str(person1.uuid),
                        "trigger": None,
                        "type": None,
                        "short_id": None,
                    },
                    "created_at": "2021-08-25T22:09:14.252000Z",
                }
            ],
        )

    def test_split_people_delete_props(self) -> None:
        # created first
        person1 = _create_person(
            team=self.team,
            distinct_ids=["1", "2", "3"],
            properties={"$browser": "whatever", "$os": "Mac OS X"},
            immediate=True,
        )

        response = self.client.post("/api/person/{}/split/".format(person1.pk))
        people = Person.objects.all().order_by("id")
        self.assertEqual(people.count(), 3)
        self.assertEqual(people[0].distinct_ids, ["1"])
        self.assertEqual(people[0].properties, {})
        self.assertEqual(people[1].distinct_ids, ["2"])
        self.assertEqual(people[2].distinct_ids, ["3"])
        self.assertTrue(response.json()["success"])

    @mock.patch("posthog.api.person.capture_internal")
    def test_update_multiple_person_properties(self, mock_capture) -> None:
        person = _create_person(
            team=self.team,
            distinct_ids=["some_distinct_id"],
            properties={"$browser": "whatever", "$os": "Mac OS X"},
            immediate=True,
        )

        self.client.patch(f"/api/person/{person.uuid}", {"properties": {"foo": "bar", "bar": "baz"}})

        mock_capture.assert_called_once_with(
            distinct_id="some_distinct_id",
            ip=None,
            site_url=None,
            token=self.team.api_token,
            now=mock.ANY,
            sent_at=None,
            event={
                "event": "$set",
                "properties": {"$set": {"foo": "bar", "bar": "baz"}},
                "distinct_id": "some_distinct_id",
                "timestamp": mock.ANY,
            },
        )

    def test_update_multiple_person_properties_validation(self) -> None:
        person = _create_person(
            team=self.team,
            distinct_ids=["some_distinct_id"],
            properties={"$browser": "whatever", "$os": "Mac OS X"},
            immediate=True,
        )

        response = self.client.patch(f"/api/person/{person.uuid}", {"foo": "bar", "bar": "baz"})

        self.assertEqual(response.status_code, 400)
        self.assertEqual(
            response.json(),
            self.validation_error_response("required", "This field is required.", "properties"),
        )

    @mock.patch("posthog.api.person.capture_internal")
    def test_update_single_person_property(self, mock_capture) -> None:
        person = _create_person(
            team=self.team,
            distinct_ids=["some_distinct_id"],
            properties={"$browser": "whatever", "$os": "Mac OS X"},
            immediate=True,
        )

        self.client.post(f"/api/person/{person.uuid}/update_property", {"key": "foo", "value": "bar"})

        mock_capture.assert_called_once_with(
            distinct_id="some_distinct_id",
            ip=None,
            site_url=None,
            token=self.team.api_token,
            now=mock.ANY,
            sent_at=None,
            event={
                "event": "$set",
                "properties": {"$set": {"foo": "bar"}},
                "distinct_id": "some_distinct_id",
                "timestamp": mock.ANY,
            },
        )

    @mock.patch("posthog.api.person.capture_internal")
    def test_delete_person_properties(self, mock_capture) -> None:
        person = _create_person(
            team=self.team,
            distinct_ids=["some_distinct_id"],
            properties={"$browser": "whatever", "$os": "Mac OS X"},
            immediate=True,
        )

        self.client.post(f"/api/person/{person.uuid}/delete_property", {"$unset": "foo"})

        mock_capture.assert_called_once_with(
            distinct_id="some_distinct_id",
            ip=None,
            site_url=None,
            token=self.team.api_token,
            now=mock.ANY,
            sent_at=None,
            event={
                "event": "$delete_person_property",
                "distinct_id": "some_distinct_id",
                "properties": {"$unset": ["foo"]},
                "timestamp": mock.ANY,
            },
        )

    def test_return_non_anonymous_name(self) -> None:
        _create_person(
            team=self.team,
            distinct_ids=[
                "distinct_id1",
                "17787c3099427b-0e8f6c86323ea9-33647309-1aeaa0-17787c30995b7c",
            ],
        )
        _create_person(
            team=self.team,
            distinct_ids=[
                "17787c327b-0e8f623ea9-336473-1aeaa0-17787c30995b7c",
                "distinct_id2",
            ],
        )
        flush_persons_and_events()

        response = self.client.get("/api/person/").json()

        self.assertEqual(response["results"][0]["name"], "distinct_id2")
        self.assertEqual(response["results"][1]["name"], "distinct_id1")

        self.assertCountEqual(
            response["results"][0]["distinct_ids"],
            ["17787c327b-0e8f623ea9-336473-1aeaa0-17787c30995b7c", "distinct_id2"],
        )
        self.assertCountEqual(
            response["results"][1]["distinct_ids"],
            [
                "distinct_id1",
                "17787c3099427b-0e8f6c86323ea9-33647309-1aeaa0-17787c30995b7c",
            ],
        )

    def test_person_display_name(self) -> None:
        self.team.person_display_name_properties = ["custom_name", "custom_email"]
        self.team.save()
        _create_person(
            team=self.team,
            distinct_ids=["distinct_id1"],
            properties={
                "custom_name": "someone",
                "custom_email": "someone@custom.com",
                "email": "someone@gmail.com",
            },
        )
        _create_person(
            team=self.team,
            distinct_ids=["distinct_id2"],
            properties={
                "custom_email": "another_one@custom.com",
                "email": "another_one@gmail.com",
            },
        )
        _create_person(
            team=self.team,
            distinct_ids=["distinct_id3"],
            properties={"email": "yet_another_one@gmail.com"},
        )
        flush_persons_and_events()

        response = self.client.get("/api/person/").json()

        results = response["results"][::-1]  # results are in reverse order
        self.assertEqual(results[0]["name"], "someone")
        self.assertEqual(results[1]["name"], "another_one@custom.com")
        self.assertEqual(results[2]["name"], "distinct_id3")

    def test_person_display_name_defaults(self) -> None:
        _create_person(
            team=self.team,
            distinct_ids=["distinct_id1"],
            properties={"name": "someone", "email": "someone@gmail.com"},
        )
        _create_person(
            team=self.team,
            distinct_ids=["distinct_id2"],
            properties={"name": "another_one"},
        )
        _create_person(
            team=self.team,
            distinct_ids=["distinct_id3"],
        )
        flush_persons_and_events()

        response = self.client.get("/api/person/").json()

        results = response["results"][::-1]  # results are in reverse order
        self.assertEqual(results[0]["name"], "someone@gmail.com")
        self.assertEqual(results[1]["name"], "another_one")
        self.assertEqual(results[2]["name"], "distinct_id3")

    def test_person_cohorts(self) -> None:
        _create_person(
            team=self.team,
            distinct_ids=["1"],
            properties={"$some_prop": "something", "number": 1},
        )
        person2 = _create_person(
            team=self.team,
            distinct_ids=["2"],
            properties={"$some_prop": "something", "number": 2},
            immediate=True,
        )
        cohort1 = Cohort.objects.create(
            team=self.team,
            groups=[{"properties": [{"key": "$some_prop", "value": "something", "type": "person"}]}],
            name="cohort1",
        )
        cohort2 = Cohort.objects.create(
            team=self.team,
            groups=[{"properties": [{"key": "number", "value": 1, "type": "person"}]}],
            name="cohort2",
        )
        cohort3 = Cohort.objects.create(
            team=self.team,
            groups=[{"properties": [{"key": "number", "value": 2, "type": "person"}]}],
            name="cohort3",
        )
        cohort1.calculate_people_ch(pending_version=0)
        cohort2.calculate_people_ch(pending_version=0)
        cohort3.calculate_people_ch(pending_version=0)

        cohort4 = Cohort.objects.create(
            team=self.team,
            groups=[],
            is_static=True,
            last_calculation=timezone.now(),
            name="cohort4",
        )
        cohort4.insert_users_by_list(["2"])

        response = self.client.get(f"/api/person/cohorts/?person_id={person2.uuid}").json()
        response["results"].sort(key=lambda cohort: cohort["name"])
        self.assertEqual(len(response["results"]), 3)
        self.assertDictContainsSubset({"id": cohort1.id, "count": 2, "name": cohort1.name}, response["results"][0])
        self.assertDictContainsSubset({"id": cohort3.id, "count": 1, "name": cohort3.name}, response["results"][1])
        self.assertDictContainsSubset({"id": cohort4.id, "count": 1, "name": cohort4.name}, response["results"][2])

    def test_split_person_clickhouse(self):
        person = _create_person(
            team=self.team,
            distinct_ids=["1", "2", "3"],
            properties={"$browser": "whatever", "$os": "Mac OS X"},
            immediate=True,
        )

        response = self.client.post("/api/person/{}/split/".format(person.uuid)).json()
        self.assertTrue(response["success"])

        people = Person.objects.all().order_by("id")
        clickhouse_people = sync_execute(
            "SELECT id FROM person FINAL WHERE team_id = %(team_id)s",
            {"team_id": self.team.pk},
        )
        self.assertCountEqual(clickhouse_people, [(person.uuid,) for person in people])

        pdis2 = sync_execute(
            "SELECT person_id, distinct_id, is_deleted FROM person_distinct_id2 FINAL WHERE team_id = %(team_id)s",
            {"team_id": self.team.pk},
        )

        self.assertEqual(len(pdis2), PersonDistinctId.objects.count())

        for person in people:
            self.assertEqual(len(person.distinct_ids), 1)
            matching_row = next(row for row in pdis2 if row[0] == person.uuid)
            self.assertEqual(matching_row, (person.uuid, person.distinct_ids[0], 0))

    @freeze_time("2021-08-25T22:09:14.252Z")
    def test_patch_user_property_activity(self):
        person = _create_person(
            team=self.team,
            distinct_ids=["1", "2", "3"],
            properties={"$browser": "whatever", "$os": "Mac OS X"},
            immediate=True,
        )

        created_person = self.client.get("/api/person/{}/".format(person.uuid)).json()
        created_person["properties"]["a"] = "b"
        response = self.client.patch("/api/person/{}/".format(person.uuid), created_person)
        self.assertEqual(response.status_code, status.HTTP_202_ACCEPTED)

        self.client.get("/api/person/{}/".format(person.uuid))

        self._assert_person_activity(
            person_id=person.uuid,
            expected=[
                {
                    "user": {
                        "first_name": self.user.first_name,
                        "email": self.user.email,
                    },
                    "activity": "updated",
                    "created_at": "2021-08-25T22:09:14.252000Z",
                    "scope": "Person",
                    "item_id": str(person.pk),
                    "detail": {
                        "changes": [
                            {
                                "type": "Person",
                                "action": "changed",
                                "field": "properties",
                                "before": None,
                                "after": None,
                            }
                        ],
                        "trigger": None,
                        "type": None,
                        "name": None,
                        "short_id": None,
                    },
                }
            ],
        )

    def test_csv_export(self):
        _create_person(
            team=self.team,
            distinct_ids=["1", "2", "3"],
            properties={"$browser": "whatever", "$os": "Mac OS X"},
        )
        _create_person(
            team=self.team,
            distinct_ids=["4"],
            properties={"$browser": "whatever", "$os": "Windows"},
        )

        flush_persons_and_events()
        response = self.client.get("/api/person.csv")
        self.assertEqual(len(response.content.splitlines()), 3, response.content)

        response = self.client.get(
            "/api/person.csv?properties={}".format(json.dumps([{"key": "$os", "value": "Windows", "type": "person"}]))
        )
        self.assertEqual(len(response.content.splitlines()), 2)

    @override_settings(PERSON_ON_EVENTS_V2_OVERRIDE=False)
    def test_pagination_limit(self):
        created_ids = []

        for index in range(0, 19):
            created_ids.append(str(index + 100))
            Person.objects.create(  # creating without _create_person to guarentee created_at ordering
                team=self.team,
                distinct_ids=[str(index + 100)],
                properties={"$browser": "whatever", "$os": "Windows"},
            )

        # Very occasionally, a person might be deleted in postgres but not in Clickhouse due to network issues or whatever
        # In this case Clickhouse will return a user that then doesn't get returned by postgres.
        # We would return an empty "next" url.
        # Now we just return 9 people instead
        create_person(team_id=self.team.pk, version=0)

        returned_ids = []
<<<<<<< HEAD
        with self.assertNumQueries(12):
=======
        with self.assertNumQueries(7):
>>>>>>> b8817c14
            response = self.client.get("/api/person/?limit=10").json()
        self.assertEqual(len(response["results"]), 9)
        returned_ids += [x["distinct_ids"][0] for x in response["results"]]
        response_next = self.client.get(response["next"]).json()
        returned_ids += [x["distinct_ids"][0] for x in response_next["results"]]
        self.assertEqual(len(response_next["results"]), 10)

        created_ids.reverse()  # ids are returned in desc order
        self.assertEqual(returned_ids, created_ids, returned_ids)

<<<<<<< HEAD
        with self.assertNumQueries(11):
=======
        with self.assertNumQueries(6):
>>>>>>> b8817c14
            response_include_total = self.client.get("/api/person/?limit=10&include_total").json()
        self.assertEqual(response_include_total["count"], 20)  #  With `include_total`, the total count is returned too

    def test_retrieve_person(self):
        person = Person.objects.create(  # creating without _create_person to guarentee created_at ordering
            team=self.team, distinct_ids=["123456789"]
        )

        response = self.client.get(f"/api/person/{person.id}").json()

        assert response["id"] == person.id
        assert response["uuid"] == str(person.uuid)
        assert response["distinct_ids"] == ["123456789"]

    def test_retrieve_person_by_uuid(self):
        person = Person.objects.create(  # creating without _create_person to guarentee created_at ordering
            team=self.team, distinct_ids=["123456789"]
        )

        response = self.client.get(f"/api/person/{person.uuid}").json()

        assert response["id"] == person.id
        assert response["uuid"] == str(person.uuid)
        assert response["distinct_ids"] == ["123456789"]

    def test_retrieve_person_by_distinct_id_with_useful_error(self):
        response = self.client.get(f"/api/person/NOT_A_UUID").json()

        assert (
            response["detail"]
            == "The ID provided does not look like a personID. If you are using a distinctId, please use /persons?distinct_id=NOT_A_UUID instead."
        )

    @patch("posthog.api.person.PersonsThrottle.rate", new="6/minute")
    @patch("posthog.rate_limit.BurstRateThrottle.rate", new="5/minute")
    @patch("posthog.rate_limit.statsd.incr")
    @patch("posthog.rate_limit.is_rate_limit_enabled", return_value=True)
    def test_rate_limits_for_persons_are_independent(self, rate_limit_enabled_mock, incr_mock):
        personal_api_key = generate_random_token_personal()
        PersonalAPIKey.objects.create(label="X", user=self.user, secure_value=hash_key_value(personal_api_key))

        for _ in range(5):
            response = self.client.get(
                f"/api/projects/{self.team.pk}/feature_flags",
                HTTP_AUTHORIZATION=f"Bearer {personal_api_key}",
            )
        self.assertEqual(response.status_code, status.HTTP_200_OK)

        # Call to flags gets rate limited
        response = self.client.get(
            f"/api/projects/{self.team.pk}/feature_flags",
            HTTP_AUTHORIZATION=f"Bearer {personal_api_key}",
        )
        self.assertEqual(response.status_code, status.HTTP_429_TOO_MANY_REQUESTS)
        self.assertEqual(
            len([1 for name, args, kwargs in incr_mock.mock_calls if args[0] == "rate_limit_exceeded"]),
            1,
        )
        incr_mock.assert_any_call(
            "rate_limit_exceeded",
            tags={
                "team_id": self.team.pk,
                "scope": "burst",
                "rate": "5/minute",
                "path": f"/api/projects/TEAM_ID/feature_flags",
                "hashed_personal_api_key": hash_key_value(personal_api_key),
            },
        )

        incr_mock.reset_mock()

        # but not call to persons
        for _ in range(3):
            response = self.client.get(
                f"/api/projects/{self.team.pk}/persons/",
                HTTP_AUTHORIZATION=f"Bearer {personal_api_key}",
            )
            self.assertEqual(response.status_code, status.HTTP_200_OK)
            response = self.client.get(
                f"/api/projects/{self.team.pk}/persons/values/?key=whatever",
                HTTP_AUTHORIZATION=f"Bearer {personal_api_key}",
            )
            self.assertEqual(response.status_code, status.HTTP_200_OK)

        self.assertEqual(
            len([1 for name, args, kwargs in incr_mock.mock_calls if args[0] == "rate_limit_exceeded"]),
            0,
        )

        incr_mock.reset_mock()

        # until the limit is reached
        response = self.client.get(
            f"/api/projects/{self.team.pk}/persons/",
            HTTP_AUTHORIZATION=f"Bearer {personal_api_key}",
        )
        self.assertEqual(response.status_code, status.HTTP_429_TOO_MANY_REQUESTS)
        self.assertEqual(
            len([1 for name, args, kwargs in incr_mock.mock_calls if args[0] == "rate_limit_exceeded"]),
            1,
        )
        incr_mock.assert_any_call(
            "rate_limit_exceeded",
            tags={
                "team_id": self.team.pk,
                "scope": "persons",
                "rate": "6/minute",
                "path": f"/api/projects/TEAM_ID/persons/",
                "hashed_personal_api_key": hash_key_value(personal_api_key),
            },
        )

    @freeze_time("2021-08-25T22:09:14.252Z")
    def test_person_cache_invalidation(self):
        _create_person(
            team=self.team,
            distinct_ids=["person_1", "anonymous_id"],
            properties={"$os": "Chrome"},
            immediate=True,
        )
        _create_event(event="test", team=self.team, distinct_id="person_1")
        _create_event(event="test", team=self.team, distinct_id="anonymous_id")
        _create_event(event="test", team=self.team, distinct_id="someone_else")
        data = {
            "events": json.dumps([{"id": "test", "type": "events"}]),
            "entity_type": "events",
            "entity_id": "test",
        }

        trend_response = self.client.get(
            f"/api/projects/{self.team.id}/insights/trend/",
            data=data,
            content_type="application/json",
        ).json()
        response = self.client.get("/" + trend_response["result"][0]["persons_urls"][-1]["url"]).json()
        self.assertEqual(response["results"][0]["count"], 1)
        self.assertEqual(response["is_cached"], False)

        # Create another person
        _create_person(
            team=self.team,
            distinct_ids=["person_2"],
            properties={"$os": "Chrome"},
            immediate=True,
        )
        _create_event(event="test", team=self.team, distinct_id="person_2")

        # Check cached response hasn't changed
        response = self.client.get("/" + trend_response["result"][0]["persons_urls"][-1]["url"]).json()
        self.assertEqual(response["results"][0]["count"], 1)
        self.assertEqual(response["is_cached"], True)

        new_trend_response = self.client.get(
            f"/api/projects/{self.team.id}/insights/trend/",
            data={**data, "refresh": True},
            content_type="application/json",
        ).json()

        self.assertEqual(new_trend_response["is_cached"], False)
        self.assertNotEqual(
            new_trend_response["result"][0]["persons_urls"][-1]["url"],
            trend_response["result"][0]["persons_urls"][-1]["url"],
        )

        # Cached response should have been updated
        response = self.client.get("/" + new_trend_response["result"][0]["persons_urls"][-1]["url"]).json()
        self.assertEqual(response["results"][0]["count"], 2)
        self.assertEqual(response["is_cached"], False)

    def _get_person_activity(
        self,
        person_id: Optional[str] = None,
        *,
        expected_status: int = status.HTTP_200_OK,
    ):
        if person_id:
            url = f"/api/person/{person_id}/activity"
        else:
            url = f"/api/person/activity"

        activity = self.client.get(url)
        self.assertEqual(activity.status_code, expected_status)
        return activity.json()

    def _assert_person_activity(self, person_id: Optional[str], expected: list[dict]):
        activity_response = self._get_person_activity(person_id)

        activity: list[dict] = activity_response["results"]
        self.maxDiff = None
        self.assertCountEqual(activity, expected)


class TestPersonFromClickhouse(TestPerson):
    @override_settings(PERSON_ON_EVENTS_V2_OVERRIDE=False)
    def test_pagination_limit(self):
        created_ids = []

        for index in range(0, 19):
            created_ids.append(str(index + 100))
            Person.objects.create(  # creating without _create_person to guarentee created_at ordering
                team=self.team,
                distinct_ids=[str(index + 100)],
                properties={"$browser": "whatever", "$os": "Windows"},
            )
        returned_ids = []
        response = self.client.get("/api/person/?limit=10").json()
        self.assertEqual(len(response["results"]), 10)
        returned_ids += [x["distinct_ids"][0] for x in response["results"]]
        response_next = self.client.get(response["next"]).json()
        returned_ids += [x["distinct_ids"][0] for x in response_next["results"]]
        self.assertEqual(len(response_next["results"]), 9)

        created_ids.reverse()  # ids are returned in desc order
        self.assertEqual(returned_ids, created_ids, returned_ids)

        response_include_total = self.client.get("/api/person/?limit=10&include_total").json()
        self.assertEqual(response_include_total["count"], 19)  #  With `include_total`, the total count is returned too<|MERGE_RESOLUTION|>--- conflicted
+++ resolved
@@ -873,11 +873,7 @@
         create_person(team_id=self.team.pk, version=0)
 
         returned_ids = []
-<<<<<<< HEAD
-        with self.assertNumQueries(12):
-=======
         with self.assertNumQueries(7):
->>>>>>> b8817c14
             response = self.client.get("/api/person/?limit=10").json()
         self.assertEqual(len(response["results"]), 9)
         returned_ids += [x["distinct_ids"][0] for x in response["results"]]
@@ -888,11 +884,7 @@
         created_ids.reverse()  # ids are returned in desc order
         self.assertEqual(returned_ids, created_ids, returned_ids)
 
-<<<<<<< HEAD
-        with self.assertNumQueries(11):
-=======
         with self.assertNumQueries(6):
->>>>>>> b8817c14
             response_include_total = self.client.get("/api/person/?limit=10&include_total").json()
         self.assertEqual(response_include_total["count"], 20)  #  With `include_total`, the total count is returned too
 
