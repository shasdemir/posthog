--- conflicted
+++ resolved
@@ -1,16 +1,8 @@
 from distutils.util import strtobool
 from typing import Optional, Type, TypeVar
 
-<<<<<<< HEAD
 from django.db import connection, models
-from django.db.models.query import QuerySet
-from rest_framework import filters, mixins, permissions, serializers, viewsets
-from rest_framework.request import Request
-from rest_framework.views import APIView
-=======
-from django.db.models import Q
 from rest_framework import mixins, permissions, serializers, viewsets
->>>>>>> 2cd5e3b7
 
 from posthog.api.routing import StructuredViewSetMixin
 from posthog.exceptions import EnterpriseFeatureException
@@ -47,30 +39,10 @@
     lookup_field = "id"
     filter_backends = [FuzzySearchFilterBackend]
     ordering = "name"
-<<<<<<< HEAD
     search_fields = ["name"]
     search_threshold = 0.15
-=======
->>>>>>> 2cd5e3b7
 
     def get_queryset(self):
-        # input query
-        search_string = self.request.GET.get("search", None)
-        # for EE raw SQL
-        search_filter = ""
-        search_kwargs = {}
-        # for django ORM
-        search_filter_query = Q()
-
-        if search_string:
-            search_parts = search_string.split(" ")
-            search_filter_parts = []
-            for index, part in enumerate(search_parts):
-                search_filter_parts.append(f"name ILIKE %(search{index})s")
-                search_kwargs[f"search{index}"] = f"%{part}%"
-                search_filter_query = search_filter_query & Q(name__contains=part)
-            if len(search_filter_parts) > 0:
-                search_filter = " AND ".join(search_filter_parts)
 
         if self.request.user.organization.is_feature_available("ingestion_taxonomy"):  # type: ignore
             try:
@@ -84,23 +56,16 @@
                     name_filter = "AND name IN %(names)s"
                 else:
                     names = ()
-<<<<<<< HEAD
                     name_filter = ""
 
                 search = self.request.GET.get("search", None)
                 select_criteria = "*, similarity(name, %(search)s)" if bool(search) else "*"
                 search_threshold_filter = "AND name %% %(search)s" if bool(search) else ""
-=======
-
-                and_search_filter = f"AND {search_filter}" if search_filter else ""
-
->>>>>>> 2cd5e3b7
                 ee_property_definitions = EnterprisePropertyDefinition.objects.raw(
                     f"""
                     SELECT {select_criteria}
                     FROM ee_enterprisepropertydefinition
                     FULL OUTER JOIN posthog_propertydefinition ON posthog_propertydefinition.id=ee_enterprisepropertydefinition.propertydefinition_ptr_id
-<<<<<<< HEAD
                     WHERE team_id = %(team_id)s {name_filter} {search_threshold_filter}
                     ORDER BY name
                     """,
@@ -109,21 +74,6 @@
                 return ee_property_definitions
 
         return self.filter_queryset_by_parents_lookups(PropertyDefinition.objects.all()).order_by(self.ordering)
-=======
-                    WHERE team_id = %(team_id)s {name_filter} {and_search_filter}
-                    ORDER BY name
-                    """,
-                    params={"team_id": self.request.user.team.id, "names": names, **search_kwargs},  # type: ignore
-                )
-                return ee_property_definitions
-
-        if search_filter_query:
-            objects = PropertyDefinition.objects.filter(search_filter_query)
-        else:
-            objects = PropertyDefinition.objects.all()
-
-        return self.filter_queryset_by_parents_lookups(objects).order_by(self.ordering)
->>>>>>> 2cd5e3b7
 
     def get_serializer_class(self) -> Type[serializers.ModelSerializer]:
         serializer_class = self.serializer_class
