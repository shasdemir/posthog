--- conflicted
+++ resolved
@@ -124,36 +124,12 @@
         return instance
 
     def update(self, instance: Any, validated_data: dict[str, Any]) -> Any:
-<<<<<<< HEAD
         if validated_data.get("deleted"):
             if instance.plugin_configs.count():
                 raise serializers.ValidationError(
                     "Actions with plugins cannot be deleted. Remove it or disable the plugin first."
                 )
 
-        steps = validated_data.pop("steps", None)
-        # If there's no steps property at all we just ignore it
-        # If there is a step property but it's an empty array [], we'll delete all the steps
-        if steps is not None:
-            # remove steps not in the request
-            step_ids = [step["id"] for step in steps if step.get("id")]
-            instance.steps.exclude(pk__in=step_ids).delete()
-
-            for step in steps:
-                if step.get("id"):
-                    step_instance = ActionStep.objects.get(pk=step["id"])
-                    step_serializer = ActionStepSerializer(instance=step_instance)
-                    step_serializer.update(step_instance, step)
-                else:
-                    ActionStep.objects.create(
-                        action=instance,
-                        **{key: value for key, value in step.items() if key not in ("isNew", "selection")},
-                    )
-
-        # bytecode might have been altered in the action steps
-        instance.refresh_from_db(fields=["bytecode", "bytecode_error"])
-=======
->>>>>>> 776298d2
         instance = super().update(instance, validated_data)
 
         if "steps" in validated_data:
@@ -188,19 +164,7 @@
             queryset = queryset.filter(deleted=False)
 
         queryset = queryset.annotate(count=Count(TREND_FILTER_TYPE_EVENTS))
-<<<<<<< HEAD
         queryset = queryset.prefetch_related(
-            "plugin_configs", Prefetch("steps", queryset=ActionStep.objects.order_by("id"))
+            "plugin_configs", Prefetch("action_steps", queryset=ActionStep.objects.order_by("id"))
         )
-        return queryset.filter(team_id=self.team_id).order_by(*self.ordering)
-=======
-        queryset = queryset.prefetch_related(Prefetch("action_steps", queryset=ActionStep.objects.order_by("id")))
-        return queryset.filter(team_id=self.team_id).order_by(*self.ordering)
-
-    def list(self, request: request.Request, *args: Any, **kwargs: Any) -> Response:
-        actions = self.filter_queryset(self.get_queryset())
-        actions_list: list[dict[Any, Any]] = self.serializer_class(
-            actions, many=True, context={"request": request}
-        ).data  # type: ignore
-        return Response({"results": actions_list})
->>>>>>> 776298d2
+        return queryset.filter(team_id=self.team_id).order_by(*self.ordering)