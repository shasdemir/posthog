--- conflicted
+++ resolved
@@ -100,13 +100,9 @@
         # add entities
         for entity_meta in [ENTITY_MAP[entity] for entity in entities]:
             klass_qs, entity_name = class_queryset(
-<<<<<<< HEAD
                 view=self,
-                klass=entity_meta.get("klass"),  # type: ignore
-=======
                 klass=entity_meta.get("klass"),
                 project_id=self.project_id,
->>>>>>> b8817c14
                 query=query,
                 search_fields=entity_meta.get("search_fields"),
                 extra_fields=entity_meta.get("extra_fields"),
@@ -141,10 +137,7 @@
 def class_queryset(
     view: TeamAndOrgViewSetMixin,
     klass: type[Model],
-<<<<<<< HEAD
-=======
     project_id: int,
->>>>>>> b8817c14
     query: str | None,
     search_fields: dict[str, str],
     extra_fields: dict | None,
@@ -153,13 +146,9 @@
     entity_type = class_to_entity_name(klass)
     values = ["type", "result_id", "extra_fields"]
 
-<<<<<<< HEAD
-    qs: QuerySet[Any] = klass.objects.filter(team=view.team)  # filter team
+    qs: QuerySet[Any] = klass.objects.filter(team__project_id=project_id)  # filter team
     qs = view.user_access_control.filter_queryset_by_access_level(qs)  # filter access level
 
-=======
-    qs: QuerySet[Any] = klass.objects.filter(team__project_id=project_id)  # filter team
->>>>>>> b8817c14
     # :TRICKY: can't use an annotation here as `type` conflicts with a field on some models
     qs = qs.extra(select={"type": f"'{entity_type}'"})  # entity type
 
