import json
from functools import cached_property
from typing import Any, Optional, cast
from datetime import timedelta
from uuid import UUID

from django.shortcuts import get_object_or_404
from loginas.utils import is_impersonated_session
from posthog.jwt import PosthogJwtAudience, encode_jwt
from rest_framework.permissions import BasePermission, IsAuthenticated
from posthog.api.utils import action
from rest_framework import exceptions, request, response, serializers, viewsets

from posthog.geoip import get_geoip_properties
from posthog.api.routing import TeamAndOrgViewSetMixin
from posthog.api.shared import TeamBasicSerializer
from posthog.constants import AvailableFeature
from posthog.event_usage import report_user_action
from posthog.models import Team, User
from posthog.models.activity_logging.activity_log import (
    Detail,
    dict_changes_between,
    load_activity,
    log_activity,
)
from posthog.models.activity_logging.activity_page import activity_page_response
from posthog.models.async_deletion import AsyncDeletion, DeletionType
from posthog.models.group_type_mapping import GroupTypeMapping
from posthog.models.organization import OrganizationMembership
<<<<<<< HEAD
from posthog.models.scopes import APIScopeObjectOrNotSupported
=======
from posthog.models.personal_api_key import APIScopeObjectOrNotSupported
from posthog.models.project import Project
>>>>>>> b8817c14
from posthog.models.signals import mute_selected_signals
from posthog.models.team.util import delete_batch_exports, delete_bulky_postgres_data
from posthog.models.utils import UUIDT
from posthog.permissions import (
    CREATE_ACTIONS,
    APIScopePermission,
    AccessControlPermission,
    OrganizationAdminWritePermissions,
    OrganizationMemberPermissions,
    TeamMemberLightManagementPermission,
    TeamMemberStrictManagementPermission,
    get_organization_from_view,
)
<<<<<<< HEAD
from posthog.rbac.access_control_api_mixin import AccessControlViewSetMixin
from posthog.rbac.user_access_control import UserAccessControlSerializerMixin
from posthog.tasks.demo_create_data import create_data_for_demo_team
=======
>>>>>>> b8817c14
from posthog.user_permissions import UserPermissions, UserPermissionsSerializerMixin
from posthog.utils import get_ip_address, get_week_start_for_country_code


class PremiumMultiProjectPermissions(BasePermission):  # TODO: Rename to include "Env" in name
    """Require user to have all necessary premium features on their plan for create access to the endpoint."""

    message = "You must upgrade your PostHog plan to be able to create and manage multiple projects or environments."

    def has_permission(self, request: request.Request, view) -> bool:
        if view.action in CREATE_ACTIONS:
            try:
                organization = get_organization_from_view(view)
            except ValueError:
                return False

            if not request.data.get("is_demo"):
                # if we're not requesting to make a demo project
                # and if the org already has more than 1 non-demo project (need to be able to make the initial project)
                # and the org isn't allowed to make multiple projects
                if organization.teams.exclude(is_demo=True).count() >= 1 and not organization.is_feature_available(
                    AvailableFeature.ORGANIZATIONS_PROJECTS
                ):
                    return False
            else:
                # if we ARE requesting to make a demo project
                # but the org already has a demo project
                if organization.teams.filter(is_demo=True).count() > 0:
                    return False

            # in any other case, we're good to go
            return True
        else:
            return True


class CachingTeamSerializer(serializers.ModelSerializer):
    """
    This serializer is used for caching teams.
    Currently used only in `/decide` endpoint.
    Has all parameters needed for a successful decide request.
    """

    class Meta:
        model = Team
        fields = [
            "id",
            "uuid",
            "name",
            "api_token",
            "autocapture_opt_out",
            "autocapture_exceptions_opt_in",
            "autocapture_web_vitals_opt_in",
            "autocapture_web_vitals_allowed_metrics",
            "autocapture_exceptions_errors_to_ignore",
            "capture_performance_opt_in",
            "capture_console_log_opt_in",
            "session_recording_opt_in",
            "session_recording_sample_rate",
            "session_recording_minimum_duration_milliseconds",
            "session_recording_linked_flag",
            "session_recording_network_payload_capture_config",
            "session_replay_config",
            "recording_domains",
            "inject_web_apps",
            "surveys_opt_in",
            "heatmaps_opt_in",
        ]


<<<<<<< HEAD
class TeamSerializer(serializers.ModelSerializer, UserPermissionsSerializerMixin, UserAccessControlSerializerMixin):
=======
class TeamSerializer(serializers.ModelSerializer, UserPermissionsSerializerMixin):
    instance: Optional[Team]

>>>>>>> b8817c14
    effective_membership_level = serializers.SerializerMethodField()
    has_group_types = serializers.SerializerMethodField()
    live_events_token = serializers.SerializerMethodField()

    class Meta:
        model = Team
        fields = (
            "id",
            "uuid",
            "organization",
            "api_token",
            "app_urls",
            "name",
            "slack_incoming_webhook",
            "created_at",
            "updated_at",
            "anonymize_ips",
            "completed_snippet_onboarding",
            "ingested_event",
            "test_account_filters",
            "test_account_filters_default_checked",
            "path_cleaning_filters",
            "is_demo",
            "timezone",
            "data_attributes",
            "person_display_name_properties",
            "correlation_config",
            "autocapture_opt_out",
            "autocapture_exceptions_opt_in",
            "autocapture_web_vitals_opt_in",
            "autocapture_web_vitals_allowed_metrics",
            "autocapture_exceptions_errors_to_ignore",
            "capture_console_log_opt_in",
            "capture_performance_opt_in",
            "session_recording_opt_in",
            "session_recording_sample_rate",
            "session_recording_minimum_duration_milliseconds",
            "session_recording_linked_flag",
            "session_recording_network_payload_capture_config",
            "session_replay_config",
            "effective_membership_level",
            "access_control",
            "week_start_day",
            "has_group_types",
            "primary_dashboard",
            "live_events_columns",
            "recording_domains",
            "person_on_events_querying_enabled",
            "inject_web_apps",
            "extra_settings",
            "modifiers",
            "default_modifiers",
            "has_completed_onboarding_for",
            "surveys_opt_in",
            "user_access_level",
            "heatmaps_opt_in",
            "live_events_token",
        )
        read_only_fields = (
            "id",
            "uuid",
            "organization",
            "api_token",
            "created_at",
            "updated_at",
            "ingested_event",
            "effective_membership_level",
            "has_group_types",
            "default_modifiers",
            "person_on_events_querying_enabled",
<<<<<<< HEAD
            "groups_on_events_querying_enabled",
            "user_access_level",
=======
            "live_events_token",
>>>>>>> b8817c14
        )

    def get_effective_membership_level(self, team: Team) -> Optional[OrganizationMembership.Level]:
        # TODO: Map from user_access_controls
        return self.user_permissions.team(team).effective_membership_level

    def get_has_group_types(self, team: Team) -> bool:
        return GroupTypeMapping.objects.filter(team_id=team.id).exists()

    def get_live_events_token(self, team: Team) -> Optional[str]:
        return encode_jwt(
            {"team_id": team.id, "api_token": team.api_token},
            timedelta(days=7),
            PosthogJwtAudience.LIVESTREAM,
        )

    @staticmethod
    def validate_session_recording_linked_flag(value) -> dict | None:
        if value is None:
            return None

        if not isinstance(value, dict):
            raise exceptions.ValidationError("Must provide a dictionary or None.")
        received_keys = value.keys()
        valid_keys = [
            {"id", "key"},
            {"id", "key", "variant"},
        ]
        if received_keys not in valid_keys:
            raise exceptions.ValidationError(
                "Must provide a dictionary with only 'id' and 'key' keys. _or_ only 'id', 'key', and 'variant' keys."
            )

        return value

    @staticmethod
    def validate_session_recording_network_payload_capture_config(value) -> dict | None:
        if value is None:
            return None

        if not isinstance(value, dict):
            raise exceptions.ValidationError("Must provide a dictionary or None.")

        if not all(key in ["recordHeaders", "recordBody"] for key in value.keys()):
            raise exceptions.ValidationError(
                "Must provide a dictionary with only 'recordHeaders' and/or 'recordBody' keys."
            )

        return value

    @staticmethod
    def validate_session_replay_config(value) -> dict | None:
        if value is None:
            return None

        if not isinstance(value, dict):
            raise exceptions.ValidationError("Must provide a dictionary or None.")

        known_keys = ["record_canvas", "ai_config"]
        if not all(key in known_keys for key in value.keys()):
            raise exceptions.ValidationError(
                f"Must provide a dictionary with only known keys. One or more of {', '.join(known_keys)}."
            )

        if "ai_config" in value:
            TeamSerializer.validate_session_replay_ai_summary_config(value["ai_config"])

        return value

    @staticmethod
    def validate_session_replay_ai_summary_config(value: dict | None) -> dict | None:
        if value is not None:
            if not isinstance(value, dict):
                raise exceptions.ValidationError("Must provide a dictionary or None.")

            allowed_keys = [
                "included_event_properties",
                "opt_in",
                "preferred_events",
                "excluded_events",
                "important_user_properties",
            ]
            if not all(key in allowed_keys for key in value.keys()):
                raise exceptions.ValidationError(
                    f"Must provide a dictionary with only allowed keys: {', '.join(allowed_keys)}."
                )

        return value

    def validate(self, attrs: Any) -> Any:
        attrs = validate_team_attrs(attrs, self.context["view"], self.context["request"], self.instance)
        return super().validate(attrs)

    def create(self, validated_data: dict[str, Any], **kwargs) -> Team:
        serializers.raise_errors_on_nested_writes("create", self, validated_data)
        request = self.context["request"]

        if "week_start_day" not in validated_data:
            country_code = get_geoip_properties(get_ip_address(request)).get("$geoip_country_code", None)
            if country_code:
                week_start_day_for_user_ip_location = get_week_start_for_country_code(country_code)
                # get_week_start_for_country_code() also returns 6 for countries where the week starts on Saturday,
                # but ClickHouse doesn't support Saturday as the first day of the week, so we fall back to Sunday
                validated_data["week_start_day"] = 1 if week_start_day_for_user_ip_location == 1 else 0

        team = Team.objects.create_with_data(
            initiating_user=self.context["request"].user,
            organization=self.context["view"].organization,
            **validated_data,
        )

        request.user.current_team = team
        request.user.team = request.user.current_team  # Update cached property
        request.user.save()

        log_activity(
            organization_id=team.organization_id,
            team_id=team.pk,
            user=request.user,
            was_impersonated=is_impersonated_session(request),
            scope="Team",
            item_id=team.pk,
            activity="created",
            detail=Detail(name=str(team.name)),
        )

        return team

    def update(self, instance: Team, validated_data: dict[str, Any]) -> Team:
        before_update = instance.__dict__.copy()

        if (
            "session_replay_config" in validated_data
            and validated_data["session_replay_config"] is not None
            and instance.session_replay_config is not None
        ):
            # for session_replay_config and its top level keys we merge existing settings with new settings
            # this way we don't always have to receive the entire settings object to change one setting
            # so for each key in validated_data["session_replay_config"] we merge it with the existing settings
            # and then merge any top level keys that weren't provided

            for key, value in validated_data["session_replay_config"].items():
                if key in instance.session_replay_config:
                    # if they're both dicts then we merge them, otherwise, the new value overwrites the old
                    if isinstance(instance.session_replay_config[key], dict) and isinstance(
                        validated_data["session_replay_config"][key], dict
                    ):
                        validated_data["session_replay_config"][key] = {
                            **instance.session_replay_config[key],  # existing values
                            **value,  # and new values on top
                        }

            # then also add back in any keys that exist but are not in the provided data
            validated_data["session_replay_config"] = {
                **instance.session_replay_config,
                **validated_data["session_replay_config"],
            }

        updated_team = super().update(instance, validated_data)
        changes = dict_changes_between("Team", before_update, updated_team.__dict__, use_field_exclusions=True)

        log_activity(
            organization_id=cast(UUIDT, instance.organization_id),
            team_id=instance.pk,
            user=cast(User, self.context["request"].user),
            was_impersonated=is_impersonated_session(request),
            scope="Team",
            item_id=instance.pk,
            activity="updated",
            detail=Detail(
                name=str(instance.name),
                changes=changes,
            ),
        )

        return updated_team


class TeamViewSet(TeamAndOrgViewSetMixin, AccessControlViewSetMixin, viewsets.ModelViewSet):
    """
    Projects for the current organization.
    """

    scope_object: APIScopeObjectOrNotSupported = "project"  # TODO: Change to `environment` on environments rollout
    serializer_class = TeamSerializer
    queryset = Team.objects.all().select_related("organization")
    lookup_field = "id"
    ordering = "-created_by"

    def safely_get_queryset(self, queryset):
        # IMPORTANT: This is actually what ensures that a user cannot read/update a project for which they don't have permission
        visible_teams_ids = UserPermissions(cast(User, self.request.user)).team_ids_visible_for_user
        return queryset.filter(id__in=visible_teams_ids)

    def get_serializer_class(self) -> type[serializers.BaseSerializer]:
        if self.action == "list":
            return TeamBasicSerializer
        return super().get_serializer_class()

    # NOTE: Team permissions are somewhat complex so we override the underlying viewset's get_permissions method
    def dangerously_get_permissions(self) -> list:
        """
        Special permissions handling for create requests as the organization is inferred from the current user.
        """

        permissions: list = [
            IsAuthenticated,
            APIScopePermission,
            AccessControlPermission,
            PremiumMultiProjectPermissions,
            *self.permission_classes,
        ]

        # Return early for non-actions (e.g. OPTIONS)
        if self.action:
            if self.action == "create":
                if "is_demo" not in self.request.data or not self.request.data["is_demo"]:
                    permissions.append(OrganizationAdminWritePermissions)
                else:
                    permissions.append(OrganizationMemberPermissions)
            elif self.action != "list":
                # Skip TeamMemberAccessPermission for list action, as list is serialized with limited TeamBasicSerializer
                permissions.append(TeamMemberLightManagementPermission)

        return [permission() for permission in permissions]

    def safely_get_object(self, queryset):
        lookup_value = self.kwargs[self.lookup_field]
        if lookup_value == "@current":
            team = getattr(self.request.user, "team", None)
            if team is None:
                raise exceptions.NotFound()
            return team

        filter_kwargs = {self.lookup_field: lookup_value}
        try:
            team = get_object_or_404(queryset, **filter_kwargs)
        except ValueError as error:
            raise exceptions.ValidationError(str(error))
        return team

    # :KLUDGE: Exposed for compatibility reasons for permission classes.
    @property
    def team(self):
        return self.get_object()

    def perform_destroy(self, team: Team):
        team_id = team.pk
        organization_id = team.organization_id
        team_name = team.name

        user = cast(User, self.request.user)

        delete_bulky_postgres_data(team_ids=[team_id])
        delete_batch_exports(team_ids=[team_id])

        with mute_selected_signals():
            super().perform_destroy(team)

        # Once the project is deleted, queue deletion of associated data
        AsyncDeletion.objects.bulk_create(
            [
                AsyncDeletion(
                    deletion_type=DeletionType.Team,
                    team_id=team_id,
                    key=str(team_id),
                    created_by=user,
                )
            ],
            ignore_conflicts=True,
        )

        log_activity(
            organization_id=cast(UUIDT, organization_id),
            team_id=team_id,
            user=user,
            was_impersonated=is_impersonated_session(self.request),
            scope="Team",
            item_id=team_id,
            activity="deleted",
            detail=Detail(name=str(team_name)),
        )
        # TRICKY: We pass in `team` here as access to `user.current_team` can fail if it was deleted
        report_user_action(user, f"team deleted", team=team)

    @action(
        methods=["PATCH"],
        detail=True,
        # Only ADMIN or higher users are allowed to access this project
        permission_classes=[TeamMemberStrictManagementPermission],
    )
    def reset_token(self, request: request.Request, id: str, **kwargs) -> response.Response:
        team = self.get_object()
        team.reset_token_and_save(user=request.user, is_impersonated_session=is_impersonated_session(request))
        return response.Response(TeamSerializer(team, context=self.get_serializer_context()).data)

    @action(
        methods=["GET"],
        detail=True,
        permission_classes=[IsAuthenticated],
    )
    def is_generating_demo_data(self, request: request.Request, id: str, **kwargs) -> response.Response:
        team = self.get_object()
        return response.Response({"is_generating_demo_data": team.get_is_generating_demo_data()})

    @action(methods=["GET"], detail=True)
    def activity(self, request: request.Request, **kwargs):
        limit = int(request.query_params.get("limit", "10"))
        page = int(request.query_params.get("page", "1"))

        team = self.get_object()

        activity_page = load_activity(
            scope="Team",
            team_id=team.pk,
            item_ids=[str(team.pk)],
            limit=limit,
            page=page,
        )
        return activity_page_response(activity_page, limit, page, request)

    @cached_property
    def user_permissions(self):
        team = self.get_object() if self.action == "reset_token" else None
        return UserPermissions(cast(User, self.request.user), team)


class RootTeamViewSet(TeamViewSet):
    # NOTE: We don't want people creating environments via the "current_organization"/"current_project" concept, but
    # rather specify the org ID and project ID in the URL - hence this is hidden from the API docs, but used in the app
    hide_api_docs = True


def validate_team_attrs(
    attrs: dict[str, Any], view: TeamAndOrgViewSetMixin, request: request.Request, instance: Optional[Team | Project]
) -> dict[str, Any]:
    if "primary_dashboard" in attrs:
        if not instance:
            raise exceptions.ValidationError(
                {"primary_dashboard": "Primary dashboard cannot be set on project creation."}
            )
        if attrs["primary_dashboard"].team_id != instance.id:
            raise exceptions.ValidationError({"primary_dashboard": "Dashboard does not belong to this team."})

    if "access_control" in attrs:
        assert isinstance(request.user, User)
        # We get the instance's organization_id, unless we're handling creation, in which case there's no instance yet
        organization_id = instance.organization_id if instance is not None else cast(UUID | str, view.organization_id)
        # Only organization-wide admins and above should be allowed to switch the project between open and private
        # If a project-only admin who is only an org member disabled this it, they wouldn't be able to reenable it
        org_membership: OrganizationMembership = OrganizationMembership.objects.only("level").get(
            organization_id=organization_id, user=request.user
        )
        if org_membership.level < OrganizationMembership.Level.ADMIN:
            raise exceptions.PermissionDenied(
                "Your organization access level is insufficient to configure project access restrictions."
            )

    if "autocapture_exceptions_errors_to_ignore" in attrs:
        if not isinstance(attrs["autocapture_exceptions_errors_to_ignore"], list):
            raise exceptions.ValidationError("Must provide a list for field: autocapture_exceptions_errors_to_ignore.")
        for error in attrs["autocapture_exceptions_errors_to_ignore"]:
            if not isinstance(error, str):
                raise exceptions.ValidationError(
                    "Must provide a list of strings to field: autocapture_exceptions_errors_to_ignore."
                )

        if len(json.dumps(attrs["autocapture_exceptions_errors_to_ignore"])) > 300:
            raise exceptions.ValidationError(
                "Field autocapture_exceptions_errors_to_ignore must be less than 300 characters. Complex config should be provided in posthog-js initialization."
            )
    return attrs<|MERGE_RESOLUTION|>--- conflicted
+++ resolved
@@ -27,12 +27,8 @@
 from posthog.models.async_deletion import AsyncDeletion, DeletionType
 from posthog.models.group_type_mapping import GroupTypeMapping
 from posthog.models.organization import OrganizationMembership
-<<<<<<< HEAD
 from posthog.models.scopes import APIScopeObjectOrNotSupported
-=======
-from posthog.models.personal_api_key import APIScopeObjectOrNotSupported
 from posthog.models.project import Project
->>>>>>> b8817c14
 from posthog.models.signals import mute_selected_signals
 from posthog.models.team.util import delete_batch_exports, delete_bulky_postgres_data
 from posthog.models.utils import UUIDT
@@ -46,12 +42,8 @@
     TeamMemberStrictManagementPermission,
     get_organization_from_view,
 )
-<<<<<<< HEAD
 from posthog.rbac.access_control_api_mixin import AccessControlViewSetMixin
 from posthog.rbac.user_access_control import UserAccessControlSerializerMixin
-from posthog.tasks.demo_create_data import create_data_for_demo_team
-=======
->>>>>>> b8817c14
 from posthog.user_permissions import UserPermissions, UserPermissionsSerializerMixin
 from posthog.utils import get_ip_address, get_week_start_for_country_code
 
@@ -122,13 +114,9 @@
         ]
 
 
-<<<<<<< HEAD
 class TeamSerializer(serializers.ModelSerializer, UserPermissionsSerializerMixin, UserAccessControlSerializerMixin):
-=======
-class TeamSerializer(serializers.ModelSerializer, UserPermissionsSerializerMixin):
     instance: Optional[Team]
 
->>>>>>> b8817c14
     effective_membership_level = serializers.SerializerMethodField()
     has_group_types = serializers.SerializerMethodField()
     live_events_token = serializers.SerializerMethodField()
@@ -199,12 +187,8 @@
             "has_group_types",
             "default_modifiers",
             "person_on_events_querying_enabled",
-<<<<<<< HEAD
-            "groups_on_events_querying_enabled",
             "user_access_level",
-=======
             "live_events_token",
->>>>>>> b8817c14
         )
 
     def get_effective_membership_level(self, team: Team) -> Optional[OrganizationMembership.Level]:
