import json
from datetime import UTC, datetime, timedelta
from functools import cached_property
from typing import Any, Optional, cast
from uuid import UUID

from django.shortcuts import get_object_or_404
from loginas.utils import is_impersonated_session
<<<<<<< HEAD

from posthog.jwt import PosthogJwtAudience, encode_jwt
from rest_framework.permissions import BasePermission, IsAuthenticated
from posthog.api.utils import action
=======
>>>>>>> 8fd39403
from rest_framework import exceptions, request, response, serializers, viewsets
from rest_framework.permissions import BasePermission, IsAuthenticated

from posthog.api.routing import TeamAndOrgViewSetMixin
from posthog.api.shared import TeamBasicSerializer
from posthog.api.utils import action
from posthog.constants import AvailableFeature
from posthog.event_usage import report_user_action
from posthog.geoip import get_geoip_properties
from posthog.jwt import PosthogJwtAudience, encode_jwt
from posthog.models import ProductIntent, Team, User
from posthog.models.activity_logging.activity_log import (
    Detail,
    dict_changes_between,
    load_activity,
    log_activity,
)
from posthog.models.activity_logging.activity_page import activity_page_response
from posthog.models.async_deletion import AsyncDeletion, DeletionType
from posthog.models.group_type_mapping import GroupTypeMapping
from posthog.models.organization import OrganizationMembership
from posthog.models.personal_api_key import APIScopeObjectOrNotSupported
from posthog.models.project import Project
from posthog.models.signals import mute_selected_signals
from posthog.models.team.util import delete_batch_exports, delete_bulky_postgres_data
from posthog.models.utils import UUIDT
from posthog.permissions import (
    CREATE_METHODS,
    APIScopePermission,
    OrganizationAdminWritePermissions,
    OrganizationMemberPermissions,
    TeamMemberLightManagementPermission,
    TeamMemberStrictManagementPermission,
    get_organization_from_view,
)
from posthog.user_permissions import UserPermissions, UserPermissionsSerializerMixin
from posthog.utils import get_ip_address, get_week_start_for_country_code


class PremiumMultiProjectPermissions(BasePermission):  # TODO: Rename to include "Env" in name
    """Require user to have all necessary premium features on their plan for create access to the endpoint."""

    message = "You must upgrade your PostHog plan to be able to create and manage multiple projects or environments."

    def has_permission(self, request: request.Request, view) -> bool:
        if request.method in CREATE_METHODS:
            try:
                organization = get_organization_from_view(view)
            except ValueError:
                return False

            if not request.data.get("is_demo"):
                # if we're not requesting to make a demo project
                # and if the org already has more than 1 non-demo project (need to be able to make the initial project)
                # and the org isn't allowed to make multiple projects
                if organization.teams.exclude(is_demo=True).count() >= 1 and not organization.is_feature_available(
                    AvailableFeature.ORGANIZATIONS_PROJECTS
                ):
                    return False
            else:
                # if we ARE requesting to make a demo project
                # but the org already has a demo project
                if organization.teams.filter(is_demo=True).count() > 0:
                    return False

            # in any other case, we're good to go
            return True
        else:
            return True


class CachingTeamSerializer(serializers.ModelSerializer):
    """
    This serializer is used for caching teams.
    Currently used only in `/decide` endpoint.
    Has all parameters needed for a successful decide request.
    """

    class Meta:
        model = Team
        fields = [
            "id",
            "uuid",
            "name",
            "api_token",
            "autocapture_opt_out",
            "autocapture_exceptions_opt_in",
            "autocapture_web_vitals_opt_in",
            "autocapture_web_vitals_allowed_metrics",
            "autocapture_exceptions_errors_to_ignore",
            "capture_performance_opt_in",
            "capture_console_log_opt_in",
            "session_recording_opt_in",
            "session_recording_sample_rate",
            "session_recording_minimum_duration_milliseconds",
            "session_recording_linked_flag",
            "session_recording_network_payload_capture_config",
            "session_replay_config",
            "survey_config",
            "recording_domains",
            "inject_web_apps",
            "surveys_opt_in",
            "heatmaps_opt_in",
        ]


class TeamSerializer(serializers.ModelSerializer, UserPermissionsSerializerMixin):
    instance: Optional[Team]

    effective_membership_level = serializers.SerializerMethodField()
    has_group_types = serializers.SerializerMethodField()
    live_events_token = serializers.SerializerMethodField()
    product_intents = serializers.SerializerMethodField()

    class Meta:
        model = Team
        fields = (
            "id",
            "uuid",
            "organization",
            "project_id",
            "api_token",
            "app_urls",
            "name",
            "slack_incoming_webhook",
            "created_at",
            "updated_at",
            "anonymize_ips",
            "completed_snippet_onboarding",
            "ingested_event",
            "test_account_filters",
            "test_account_filters_default_checked",
            "path_cleaning_filters",
            "is_demo",
            "timezone",
            "data_attributes",
            "person_display_name_properties",
            "correlation_config",
            "autocapture_opt_out",
            "autocapture_exceptions_opt_in",
            "autocapture_web_vitals_opt_in",
            "autocapture_web_vitals_allowed_metrics",
            "autocapture_exceptions_errors_to_ignore",
            "capture_console_log_opt_in",
            "capture_performance_opt_in",
            "session_recording_opt_in",
            "session_recording_sample_rate",
            "session_recording_minimum_duration_milliseconds",
            "session_recording_linked_flag",
            "session_recording_network_payload_capture_config",
            "session_replay_config",
            "survey_config",
            "effective_membership_level",
            "access_control",
            "week_start_day",
            "has_group_types",
            "primary_dashboard",
            "live_events_columns",
            "recording_domains",
            "person_on_events_querying_enabled",
            "inject_web_apps",
            "extra_settings",
            "modifiers",
            "default_modifiers",
            "has_completed_onboarding_for",
            "surveys_opt_in",
            "heatmaps_opt_in",
            "live_events_token",
            "product_intents",
        )
        read_only_fields = (
            "id",
            "uuid",
            "organization",
            "project_id",
            "api_token",
            "created_at",
            "updated_at",
            "ingested_event",
            "effective_membership_level",
            "has_group_types",
            "default_modifiers",
            "person_on_events_querying_enabled",
            "live_events_token",
        )

    def get_effective_membership_level(self, team: Team) -> Optional[OrganizationMembership.Level]:
        return self.user_permissions.team(team).effective_membership_level

    def get_has_group_types(self, team: Team) -> bool:
        return GroupTypeMapping.objects.filter(team_id=team.id).exists()

    def get_live_events_token(self, team: Team) -> Optional[str]:
        return encode_jwt(
            {"team_id": team.id, "api_token": team.api_token},
            timedelta(days=7),
            PosthogJwtAudience.LIVESTREAM,
        )

    def get_product_intents(self, obj):
        return ProductIntent.objects.filter(team=obj).values("product_type", "created_at", "onboarding_completed_at")

    @staticmethod
    def validate_session_recording_linked_flag(value) -> dict | None:
        if value is None:
            return None

        if not isinstance(value, dict):
            raise exceptions.ValidationError("Must provide a dictionary or None.")
        received_keys = value.keys()
        valid_keys = [
            {"id", "key"},
            {"id", "key", "variant"},
        ]
        if received_keys not in valid_keys:
            raise exceptions.ValidationError(
                "Must provide a dictionary with only 'id' and 'key' keys. _or_ only 'id', 'key', and 'variant' keys."
            )

        return value

    @staticmethod
    def validate_session_recording_network_payload_capture_config(value) -> dict | None:
        if value is None:
            return None

        if not isinstance(value, dict):
            raise exceptions.ValidationError("Must provide a dictionary or None.")

        if not all(key in ["recordHeaders", "recordBody"] for key in value.keys()):
            raise exceptions.ValidationError(
                "Must provide a dictionary with only 'recordHeaders' and/or 'recordBody' keys."
            )

        return value

    @staticmethod
    def validate_session_replay_config(value) -> dict | None:
        if value is None:
            return None

        if not isinstance(value, dict):
            raise exceptions.ValidationError("Must provide a dictionary or None.")

        known_keys = ["record_canvas", "ai_config"]
        if not all(key in known_keys for key in value.keys()):
            raise exceptions.ValidationError(
                f"Must provide a dictionary with only known keys. One or more of {', '.join(known_keys)}."
            )

        if "ai_config" in value:
            TeamSerializer.validate_session_replay_ai_summary_config(value["ai_config"])

        return value

    @staticmethod
    def validate_session_replay_ai_summary_config(value: dict | None) -> dict | None:
        if value is not None:
            if not isinstance(value, dict):
                raise exceptions.ValidationError("Must provide a dictionary or None.")

            allowed_keys = [
                "included_event_properties",
                "opt_in",
                "preferred_events",
                "excluded_events",
                "important_user_properties",
            ]
            if not all(key in allowed_keys for key in value.keys()):
                raise exceptions.ValidationError(
                    f"Must provide a dictionary with only allowed keys: {', '.join(allowed_keys)}."
                )

        return value

    def validate(self, attrs: Any) -> Any:
        attrs = validate_team_attrs(attrs, self.context["view"], self.context["request"], self.instance)
        return super().validate(attrs)

    def create(self, validated_data: dict[str, Any], **kwargs) -> Team:
        request = self.context["request"]
        if "project_id" not in self.context:
            raise exceptions.ValidationError(
                "Environments must be created under a specific project. Send the POST request to /api/projects/<project_id>/environments/ instead."
            )
        if self.context["project_id"] not in self.user_permissions.project_ids_visible_for_user:
            raise exceptions.NotFound("Project not found.")
        validated_data["project_id"] = self.context["project_id"]
        serializers.raise_errors_on_nested_writes("create", self, validated_data)

        if "week_start_day" not in validated_data:
            country_code = get_geoip_properties(get_ip_address(request)).get("$geoip_country_code", None)
            if country_code:
                week_start_day_for_user_ip_location = get_week_start_for_country_code(country_code)
                # get_week_start_for_country_code() also returns 6 for countries where the week starts on Saturday,
                # but ClickHouse doesn't support Saturday as the first day of the week, so we fall back to Sunday
                validated_data["week_start_day"] = 1 if week_start_day_for_user_ip_location == 1 else 0

        team = Team.objects.create_with_data(
            initiating_user=request.user,
            organization=self.context["view"].organization,
            **validated_data,
        )

        request.user.current_team = team
        request.user.team = request.user.current_team  # Update cached property
        request.user.save()

        log_activity(
            organization_id=team.organization_id,
            team_id=team.pk,
            user=request.user,
            was_impersonated=is_impersonated_session(request),
            scope="Team",
            item_id=team.pk,
            activity="created",
            detail=Detail(name=str(team.name)),
        )

        return team

    def update(self, instance: Team, validated_data: dict[str, Any]) -> Team:
        before_update = instance.__dict__.copy()
        if "survey_config" in validated_data:
            if instance.survey_config is not None and validated_data.get("survey_config") is not None:
                validated_data["survey_config"] = {
                    **instance.survey_config,
                    **validated_data["survey_config"],
                }

            if validated_data.get("survey_config") is None:
                del before_update["survey_config"]

        if (
            "session_replay_config" in validated_data
            and validated_data["session_replay_config"] is not None
            and instance.session_replay_config is not None
        ):
            # for session_replay_config and its top level keys we merge existing settings with new settings
            # this way we don't always have to receive the entire settings object to change one setting
            # so for each key in validated_data["session_replay_config"] we merge it with the existing settings
            # and then merge any top level keys that weren't provided

            for key, value in validated_data["session_replay_config"].items():
                if key in instance.session_replay_config:
                    # if they're both dicts then we merge them, otherwise, the new value overwrites the old
                    if isinstance(instance.session_replay_config[key], dict) and isinstance(
                        validated_data["session_replay_config"][key], dict
                    ):
                        validated_data["session_replay_config"][key] = {
                            **instance.session_replay_config[key],  # existing values
                            **value,  # and new values on top
                        }

            # then also add back in any keys that exist but are not in the provided data
            validated_data["session_replay_config"] = {
                **instance.session_replay_config,
                **validated_data["session_replay_config"],
            }

        updated_team = super().update(instance, validated_data)
        changes = dict_changes_between("Team", before_update, updated_team.__dict__, use_field_exclusions=True)

        log_activity(
            organization_id=cast(UUIDT, instance.organization_id),
            team_id=instance.pk,
            user=cast(User, self.context["request"].user),
            was_impersonated=is_impersonated_session(request),
            scope="Team",
            item_id=instance.pk,
            activity="updated",
            detail=Detail(
                name=str(instance.name),
                changes=changes,
            ),
        )

        return updated_team


class TeamViewSet(TeamAndOrgViewSetMixin, viewsets.ModelViewSet):
    """
    Projects for the current organization.
    """

    scope_object: APIScopeObjectOrNotSupported = "project"  # TODO: Change to `environment` on environments rollout
    serializer_class = TeamSerializer
    queryset = Team.objects.all().select_related("organization")
    lookup_field = "id"
    ordering = "-created_by"

    def safely_get_queryset(self, queryset):
        # IMPORTANT: This is actually what ensures that a user cannot read/update a project for which they don't have permission
        visible_teams_ids = UserPermissions(cast(User, self.request.user)).team_ids_visible_for_user
        return queryset.filter(id__in=visible_teams_ids)

    def get_serializer_class(self) -> type[serializers.BaseSerializer]:
        if self.action == "list":
            return TeamBasicSerializer
        return super().get_serializer_class()

    # NOTE: Team permissions are somewhat complex so we override the underlying viewset's get_permissions method
    def dangerously_get_permissions(self) -> list:
        """
        Special permissions handling for create requests as the organization is inferred from the current user.
        """

        permissions: list = [
            IsAuthenticated,
            APIScopePermission,
            PremiumMultiProjectPermissions,
            *self.permission_classes,
        ]

        # Return early for non-actions (e.g. OPTIONS)
        if self.action:
            if self.action == "create":
                if "is_demo" not in self.request.data or not self.request.data["is_demo"]:
                    permissions.append(OrganizationAdminWritePermissions)
                else:
                    permissions.append(OrganizationMemberPermissions)
            elif self.action != "list":
                # Skip TeamMemberAccessPermission for list action, as list is serialized with limited TeamBasicSerializer
                permissions.append(TeamMemberLightManagementPermission)

        return [permission() for permission in permissions]

    def safely_get_object(self, queryset):
        lookup_value = self.kwargs[self.lookup_field]
        if lookup_value == "@current":
            team = getattr(self.request.user, "team", None)
            if team is None:
                raise exceptions.NotFound()
            return team

        filter_kwargs = {self.lookup_field: lookup_value}
        try:
            team = get_object_or_404(queryset, **filter_kwargs)
        except ValueError as error:
            raise exceptions.ValidationError(str(error))
        return team

    # :KLUDGE: Exposed for compatibility reasons for permission classes.
    @property
    def team(self):
        return self.get_object()

    def perform_destroy(self, team: Team):
        team_id = team.pk
        organization_id = team.organization_id
        team_name = team.name

        user = cast(User, self.request.user)

        delete_bulky_postgres_data(team_ids=[team_id])
        delete_batch_exports(team_ids=[team_id])

        with mute_selected_signals():
            super().perform_destroy(team)

        # Once the project is deleted, queue deletion of associated data
        AsyncDeletion.objects.bulk_create(
            [
                AsyncDeletion(
                    deletion_type=DeletionType.Team,
                    team_id=team_id,
                    key=str(team_id),
                    created_by=user,
                )
            ],
            ignore_conflicts=True,
        )

        log_activity(
            organization_id=cast(UUIDT, organization_id),
            team_id=team_id,
            user=user,
            was_impersonated=is_impersonated_session(self.request),
            scope="Team",
            item_id=team_id,
            activity="deleted",
            detail=Detail(name=str(team_name)),
        )
        # TRICKY: We pass in `team` here as access to `user.current_team` can fail if it was deleted
        report_user_action(user, f"team deleted", team=team)

    @action(
        methods=["PATCH"],
        detail=True,
        # Only ADMIN or higher users are allowed to access this project
        permission_classes=[TeamMemberStrictManagementPermission],
    )
    def reset_token(self, request: request.Request, id: str, **kwargs) -> response.Response:
        team = self.get_object()
        team.reset_token_and_save(user=request.user, is_impersonated_session=is_impersonated_session(request))
        return response.Response(TeamSerializer(team, context=self.get_serializer_context()).data)

    @action(
        methods=["GET"],
        detail=True,
        permission_classes=[IsAuthenticated],
    )
    def is_generating_demo_data(self, request: request.Request, id: str, **kwargs) -> response.Response:
        team = self.get_object()
        return response.Response({"is_generating_demo_data": team.get_is_generating_demo_data()})

    @action(methods=["GET"], detail=True)
    def activity(self, request: request.Request, **kwargs):
        limit = int(request.query_params.get("limit", "10"))
        page = int(request.query_params.get("page", "1"))

        team = self.get_object()

        activity_page = load_activity(
            scope="Team",
            team_id=team.pk,
            item_ids=[str(team.pk)],
            limit=limit,
            page=page,
        )
        return activity_page_response(activity_page, limit, page, request)

    @action(
        methods=["PATCH"],
        detail=True,
    )
    def add_product_intent(self, request: request.Request, *args, **kwargs):
        team = self.get_object()
        user = request.user
        product_type = request.data.get("product_type")
        current_url = request.headers.get("Referer")
        session_id = request.headers.get("X-Posthog-Session-Id")

        if not product_type:
            return response.Response({"error": "product_type is required"}, status=400)

        product_intent, created = ProductIntent.objects.get_or_create(team=team, product_type=product_type)
        if not created:
            product_intent.updated_at = datetime.now(tz=UTC)
            product_intent.save()

        if created and isinstance(user, User):
            report_user_action(
                user,
                "user showed product intent",
                {
                    "product_key": product_type,
                    "$set_once": {"first_onboarding_product_selected": product_type},
                    "$current_url": current_url,
                    "$session_id": session_id,
                    "intent_context": request.data.get("intent_context"),
                },
                team=team,
            )

        return response.Response(TeamSerializer(team, context=self.get_serializer_context()).data, status=201)

    @action(methods=["PATCH"], detail=True)
    def complete_product_onboarding(self, request: request.Request, *args, **kwargs):
        team = self.get_object()
        product_type = request.data.get("product_type")
        user = request.user
        current_url = request.headers.get("Referer")
        session_id = request.headers.get("X-Posthog-Session-Id")

        if not product_type:
            return response.Response({"error": "product_type is required"}, status=400)

        product_intent, created = ProductIntent.objects.get_or_create(team=team, product_type=product_type)

        if created and isinstance(user, User):
            report_user_action(
                user,
                "user showed product intent",
                {
                    "product_key": product_type,
                    "$set_once": {"first_onboarding_product_selected": product_type},
                    "$current_url": current_url,
                    "$session_id": session_id,
                    "intent_context": request.data.get("intent_context"),
                },
                team=team,
            )
        product_intent.onboarding_completed_at = datetime.now(tz=UTC)
        product_intent.save()

        if isinstance(user, User):  # typing
            report_user_action(
                user,
                "product onboarding completed",
                {
                    "product_key": product_type,
                    "$current_url": current_url,
                    "$session_id": session_id,
                },
                team=team,
            )

        return response.Response(TeamSerializer(team, context=self.get_serializer_context()).data)

    @cached_property
    def user_permissions(self):
        team = self.get_object() if self.action == "reset_token" else None
        return UserPermissions(cast(User, self.request.user), team)


class RootTeamViewSet(TeamViewSet):
    # NOTE: We don't want people creating environments via the "current_organization"/"current_project" concept, but
    # rather specify the org ID and project ID in the URL - hence this is hidden from the API docs, but used in the app
    hide_api_docs = True


def validate_team_attrs(
    attrs: dict[str, Any], view: TeamAndOrgViewSetMixin, request: request.Request, instance: Optional[Team | Project]
) -> dict[str, Any]:
    if "primary_dashboard" in attrs:
        if not instance:
            raise exceptions.ValidationError(
                {"primary_dashboard": "Primary dashboard cannot be set on project creation."}
            )
        if attrs["primary_dashboard"].team_id != instance.id:
            raise exceptions.ValidationError({"primary_dashboard": "Dashboard does not belong to this team."})

    if "access_control" in attrs:
        assert isinstance(request.user, User)
        # We get the instance's organization_id, unless we're handling creation, in which case there's no instance yet
        organization_id = instance.organization_id if instance is not None else cast(UUID | str, view.organization_id)
        # Only organization-wide admins and above should be allowed to switch the project between open and private
        # If a project-only admin who is only an org member disabled this it, they wouldn't be able to reenable it
        org_membership: OrganizationMembership = OrganizationMembership.objects.only("level").get(
            organization_id=organization_id, user=request.user
        )
        if org_membership.level < OrganizationMembership.Level.ADMIN:
            raise exceptions.PermissionDenied(
                "Your organization access level is insufficient to configure project access restrictions."
            )

    if "autocapture_exceptions_errors_to_ignore" in attrs:
        if not isinstance(attrs["autocapture_exceptions_errors_to_ignore"], list):
            raise exceptions.ValidationError("Must provide a list for field: autocapture_exceptions_errors_to_ignore.")
        for error in attrs["autocapture_exceptions_errors_to_ignore"]:
            if not isinstance(error, str):
                raise exceptions.ValidationError(
                    "Must provide a list of strings to field: autocapture_exceptions_errors_to_ignore."
                )

        if len(json.dumps(attrs["autocapture_exceptions_errors_to_ignore"])) > 300:
            raise exceptions.ValidationError(
                "Field autocapture_exceptions_errors_to_ignore must be less than 300 characters. Complex config should be provided in posthog-js initialization."
            )
    return attrs<|MERGE_RESOLUTION|>--- conflicted
+++ resolved
@@ -6,13 +6,6 @@
 
 from django.shortcuts import get_object_or_404
 from loginas.utils import is_impersonated_session
-<<<<<<< HEAD
-
-from posthog.jwt import PosthogJwtAudience, encode_jwt
-from rest_framework.permissions import BasePermission, IsAuthenticated
-from posthog.api.utils import action
-=======
->>>>>>> 8fd39403
 from rest_framework import exceptions, request, response, serializers, viewsets
 from rest_framework.permissions import BasePermission, IsAuthenticated
 
@@ -111,7 +104,6 @@
             "session_recording_linked_flag",
             "session_recording_network_payload_capture_config",
             "session_replay_config",
-            "survey_config",
             "recording_domains",
             "inject_web_apps",
             "surveys_opt_in",
@@ -164,7 +156,6 @@
             "session_recording_linked_flag",
             "session_recording_network_payload_capture_config",
             "session_replay_config",
-            "survey_config",
             "effective_membership_level",
             "access_control",
             "week_start_day",
@@ -336,15 +327,6 @@
 
     def update(self, instance: Team, validated_data: dict[str, Any]) -> Team:
         before_update = instance.__dict__.copy()
-        if "survey_config" in validated_data:
-            if instance.survey_config is not None and validated_data.get("survey_config") is not None:
-                validated_data["survey_config"] = {
-                    **instance.survey_config,
-                    **validated_data["survey_config"],
-                }
-
-            if validated_data.get("survey_config") is None:
-                del before_update["survey_config"]
 
         if (
             "session_replay_config" in validated_data
