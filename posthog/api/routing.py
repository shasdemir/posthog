--- conflicted
+++ resolved
@@ -1,11 +1,7 @@
 from functools import cached_property, lru_cache
 from typing import TYPE_CHECKING, Any, Optional, cast
 
-<<<<<<< HEAD
-from django.db.models.query import RawQuerySet
-=======
 from django.db.models.query import QuerySet
->>>>>>> 9c7d5a7f
 from rest_framework.exceptions import AuthenticationFailed, NotFound, ValidationError
 from rest_framework.permissions import IsAuthenticated
 from rest_framework.viewsets import GenericViewSet
@@ -132,16 +128,34 @@
 
         return [auth() for auth in authentication_classes]
 
-<<<<<<< HEAD
-    def filter_queryset(self, queryset):
-        queryset = super().filter_queryset(queryset)
-
-        if isinstance(queryset, RawQuerySet):
-            # NOTE: We do this in some places such as the PropertyDefinitionViewSet
-            return queryset
-
-        # Filter based on org or project
-        queryset = self.filter_queryset_by_parents_lookups(queryset)
+    def safely_get_queryset(self, queryset: QuerySet) -> QuerySet:
+        """
+        We don't want to ever allow overriding the get_queryset as the filtering is an important security aspect.
+        Instead we provide this method to override and provide additional queryset filtering.
+        """
+        raise NotImplementedError()
+
+    def dangerously_get_queryset(self) -> QuerySet:
+        """
+        WARNING: This should be used very carefully. It bypasses all common filtering logic such as team and org filtering.
+        It is so named to make it clear that this should be checked whenever changes to access control logic changes.
+        """
+        raise NotImplementedError()
+
+    def get_queryset(self) -> QuerySet:
+        try:
+            return self.dangerously_get_queryset()
+        except NotImplementedError:
+            pass
+
+        queryset = super().get_queryset()
+        # First of all make sure we do the custom filters before applying our own
+        try:
+            queryset = self.safely_get_queryset(queryset)
+        except NotImplementedError:
+            pass
+
+        queryset = self._filter_queryset_by_parents_lookups(queryset)
 
         if self.action != "list":
             # NOTE: If we are getting an individual object then we don't filter it out here - this is handled by the permission logic
@@ -160,35 +174,6 @@
         )
 
         return queryset
-=======
-    def safely_get_queryset(self, queryset: QuerySet) -> QuerySet:
-        """
-        We don't want to ever allow overriding the get_queryset as the filtering is an important security aspect.
-        Instead we provide this method to override and provide additional queryset filtering.
-        """
-        raise NotImplementedError()
-
-    def dangerously_get_queryset(self) -> QuerySet:
-        """
-        WARNING: This should be used very carefully. It bypasses all common filtering logic such as team and org filtering.
-        It is so named to make it clear that this should be checked whenever changes to access control logic changes.
-        """
-        raise NotImplementedError()
-
-    def get_queryset(self) -> QuerySet:
-        try:
-            return self.dangerously_get_queryset()
-        except NotImplementedError:
-            pass
-
-        queryset = super().get_queryset()
-        # First of all make sure we do the custom filters before applying our own
-        try:
-            queryset = self.safely_get_queryset(queryset)
-        except NotImplementedError:
-            pass
-
-        return self._filter_queryset_by_parents_lookups(queryset)
 
     def dangerously_get_object(self) -> Any:
         """
@@ -223,7 +208,6 @@
         self.check_object_permissions(self.request, obj)
 
         return obj
->>>>>>> 9c7d5a7f
 
     @property
     def is_team_view(self):
