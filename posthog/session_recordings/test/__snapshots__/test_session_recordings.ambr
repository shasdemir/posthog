--- conflicted
+++ resolved
@@ -2049,239 +2049,7 @@
   WHERE "posthog_organizationmembership"."user_id" = 2
   '''
 # ---
-<<<<<<< HEAD
-# name: TestSessionRecordings.test_listing_recordings_is_not_nplus1_for_persons.186
-  '''
-  SELECT "posthog_instancesetting"."id",
-         "posthog_instancesetting"."key",
-         "posthog_instancesetting"."raw_value"
-  FROM "posthog_instancesetting"
-  WHERE "posthog_instancesetting"."key" = 'constance:posthog:PERSON_ON_EVENTS_V2_ENABLED'
-  ORDER BY "posthog_instancesetting"."id" ASC
-  LIMIT 1
-  '''
-# ---
-# name: TestSessionRecordings.test_listing_recordings_is_not_nplus1_for_persons.187
-  '''
-  SELECT "posthog_instancesetting"."id",
-         "posthog_instancesetting"."key",
-         "posthog_instancesetting"."raw_value"
-  FROM "posthog_instancesetting"
-  WHERE "posthog_instancesetting"."key" = 'constance:posthog:PERSON_ON_EVENTS_ENABLED'
-  ORDER BY "posthog_instancesetting"."id" ASC
-  LIMIT 1
-  '''
-# ---
-# name: TestSessionRecordings.test_listing_recordings_is_not_nplus1_for_persons.188
-  '''
-  SELECT "posthog_instancesetting"."id",
-         "posthog_instancesetting"."key",
-         "posthog_instancesetting"."raw_value"
-  FROM "posthog_instancesetting"
-  WHERE "posthog_instancesetting"."key" = 'constance:posthog:PERSON_ON_EVENTS_V2_ENABLED'
-  ORDER BY "posthog_instancesetting"."id" ASC
-  LIMIT 1
-  '''
-# ---
-# name: TestSessionRecordings.test_listing_recordings_is_not_nplus1_for_persons.189
-  '''
-  SELECT "posthog_instancesetting"."id",
-         "posthog_instancesetting"."key",
-         "posthog_instancesetting"."raw_value"
-  FROM "posthog_instancesetting"
-  WHERE "posthog_instancesetting"."key" = 'constance:posthog:PERSON_ON_EVENTS_ENABLED'
-  ORDER BY "posthog_instancesetting"."id" ASC
-  LIMIT 1
-  '''
-# ---
-# name: TestSessionRecordings.test_listing_recordings_is_not_nplus1_for_persons.19
-  '''
-  SELECT "posthog_instancesetting"."id",
-         "posthog_instancesetting"."key",
-         "posthog_instancesetting"."raw_value"
-  FROM "posthog_instancesetting"
-  WHERE "posthog_instancesetting"."key" = 'constance:posthog:AGGREGATE_BY_DISTINCT_IDS_TEAMS'
-  ORDER BY "posthog_instancesetting"."id" ASC
-  LIMIT 1
-  '''
-# ---
-# name: TestSessionRecordings.test_listing_recordings_is_not_nplus1_for_persons.190
-  '''
-  SELECT "posthog_instancesetting"."id",
-         "posthog_instancesetting"."key",
-         "posthog_instancesetting"."raw_value"
-  FROM "posthog_instancesetting"
-  WHERE "posthog_instancesetting"."key" = 'constance:posthog:PERSON_ON_EVENTS_V2_ENABLED'
-  ORDER BY "posthog_instancesetting"."id" ASC
-  LIMIT 1
-  '''
-# ---
-# name: TestSessionRecordings.test_listing_recordings_is_not_nplus1_for_persons.191
-  '''
-  SELECT "posthog_instancesetting"."id",
-         "posthog_instancesetting"."key",
-         "posthog_instancesetting"."raw_value"
-  FROM "posthog_instancesetting"
-  WHERE "posthog_instancesetting"."key" = 'constance:posthog:PERSON_ON_EVENTS_ENABLED'
-  ORDER BY "posthog_instancesetting"."id" ASC
-  LIMIT 1
-  '''
-# ---
-# name: TestSessionRecordings.test_listing_recordings_is_not_nplus1_for_persons.192
-  '''
-  SELECT "posthog_instancesetting"."id",
-         "posthog_instancesetting"."key",
-         "posthog_instancesetting"."raw_value"
-  FROM "posthog_instancesetting"
-  WHERE "posthog_instancesetting"."key" = 'constance:posthog:PERSON_ON_EVENTS_V2_ENABLED'
-  ORDER BY "posthog_instancesetting"."id" ASC
-  LIMIT 1
-  '''
-# ---
-# name: TestSessionRecordings.test_listing_recordings_is_not_nplus1_for_persons.193
-  '''
-  SELECT "posthog_instancesetting"."id",
-         "posthog_instancesetting"."key",
-         "posthog_instancesetting"."raw_value"
-  FROM "posthog_instancesetting"
-  WHERE "posthog_instancesetting"."key" = 'constance:posthog:PERSON_ON_EVENTS_ENABLED'
-  ORDER BY "posthog_instancesetting"."id" ASC
-  LIMIT 1
-  '''
-# ---
-# name: TestSessionRecordings.test_listing_recordings_is_not_nplus1_for_persons.194
-  '''
-  SELECT "posthog_instancesetting"."id",
-         "posthog_instancesetting"."key",
-         "posthog_instancesetting"."raw_value"
-  FROM "posthog_instancesetting"
-  WHERE "posthog_instancesetting"."key" = 'constance:posthog:AGGREGATE_BY_DISTINCT_IDS_TEAMS'
-  ORDER BY "posthog_instancesetting"."id" ASC
-  LIMIT 1
-  '''
-# ---
-# name: TestSessionRecordings.test_listing_recordings_is_not_nplus1_for_persons.195
-  '''
-  SELECT "posthog_instancesetting"."id",
-         "posthog_instancesetting"."key",
-         "posthog_instancesetting"."raw_value"
-  FROM "posthog_instancesetting"
-  WHERE "posthog_instancesetting"."key" = 'constance:posthog:RECORDINGS_TTL_WEEKS'
-  ORDER BY "posthog_instancesetting"."id" ASC
-  LIMIT 1
-  '''
-# ---
-# name: TestSessionRecordings.test_listing_recordings_is_not_nplus1_for_persons.196
-  '''
-  SELECT "posthog_instancesetting"."id",
-         "posthog_instancesetting"."key",
-         "posthog_instancesetting"."raw_value"
-  FROM "posthog_instancesetting"
-  WHERE "posthog_instancesetting"."key" = 'constance:posthog:PERSON_ON_EVENTS_V2_ENABLED'
-  ORDER BY "posthog_instancesetting"."id" ASC
-  LIMIT 1
-  '''
-# ---
-# name: TestSessionRecordings.test_listing_recordings_is_not_nplus1_for_persons.197
-  '''
-  SELECT "posthog_instancesetting"."id",
-         "posthog_instancesetting"."key",
-         "posthog_instancesetting"."raw_value"
-  FROM "posthog_instancesetting"
-  WHERE "posthog_instancesetting"."key" = 'constance:posthog:PERSON_ON_EVENTS_ENABLED'
-  ORDER BY "posthog_instancesetting"."id" ASC
-  LIMIT 1
-  '''
-# ---
-# name: TestSessionRecordings.test_listing_recordings_is_not_nplus1_for_persons.198
-  '''
-  SELECT "posthog_instancesetting"."id",
-         "posthog_instancesetting"."key",
-         "posthog_instancesetting"."raw_value"
-  FROM "posthog_instancesetting"
-  WHERE "posthog_instancesetting"."key" = 'constance:posthog:AGGREGATE_BY_DISTINCT_IDS_TEAMS'
-  ORDER BY "posthog_instancesetting"."id" ASC
-  LIMIT 1
-  '''
-# ---
-# name: TestSessionRecordings.test_listing_recordings_is_not_nplus1_for_persons.199
-  '''
-  SELECT "posthog_instancesetting"."id",
-         "posthog_instancesetting"."key",
-         "posthog_instancesetting"."raw_value"
-  FROM "posthog_instancesetting"
-  WHERE "posthog_instancesetting"."key" = 'constance:posthog:PERSON_ON_EVENTS_V2_ENABLED'
-  ORDER BY "posthog_instancesetting"."id" ASC
-  LIMIT 1
-  '''
-# ---
-# name: TestSessionRecordings.test_listing_recordings_is_not_nplus1_for_persons.2
-  '''
-  SELECT "posthog_organizationmembership"."id",
-         "posthog_organizationmembership"."organization_id",
-         "posthog_organizationmembership"."user_id",
-         "posthog_organizationmembership"."level",
-         "posthog_organizationmembership"."joined_at",
-         "posthog_organizationmembership"."updated_at",
-         "posthog_organization"."id",
-         "posthog_organization"."name",
-         "posthog_organization"."slug",
-         "posthog_organization"."created_at",
-         "posthog_organization"."updated_at",
-         "posthog_organization"."plugins_access_level",
-         "posthog_organization"."for_internal_metrics",
-         "posthog_organization"."is_member_join_email_enabled",
-         "posthog_organization"."enforce_2fa",
-         "posthog_organization"."is_hipaa",
-         "posthog_organization"."customer_id",
-         "posthog_organization"."available_product_features",
-         "posthog_organization"."usage",
-         "posthog_organization"."never_drop_data",
-         "posthog_organization"."customer_trust_scores",
-         "posthog_organization"."billing_access_level",
-         "posthog_organization"."setup_section_2_completed",
-         "posthog_organization"."personalization",
-         "posthog_organization"."domain_whitelist",
-         "posthog_organization"."available_features"
-  FROM "posthog_organizationmembership"
-  INNER JOIN "posthog_organization" ON ("posthog_organizationmembership"."organization_id" = "posthog_organization"."id")
-  WHERE "posthog_organizationmembership"."user_id" = 2
-  '''
-# ---
-# name: TestSessionRecordings.test_listing_recordings_is_not_nplus1_for_persons.20
-  '''
-  SELECT "posthog_sessionrecordingviewed"."session_id"
-  FROM "posthog_sessionrecordingviewed"
-  WHERE ("posthog_sessionrecordingviewed"."team_id" = 2
-         AND "posthog_sessionrecordingviewed"."user_id" = 2)
-  '''
-# ---
-# name: TestSessionRecordings.test_listing_recordings_is_not_nplus1_for_persons.200
-  '''
-  SELECT "posthog_instancesetting"."id",
-         "posthog_instancesetting"."key",
-         "posthog_instancesetting"."raw_value"
-  FROM "posthog_instancesetting"
-  WHERE "posthog_instancesetting"."key" = 'constance:posthog:PERSON_ON_EVENTS_ENABLED'
-  ORDER BY "posthog_instancesetting"."id" ASC
-  LIMIT 1
-  '''
-# ---
-# name: TestSessionRecordings.test_listing_recordings_is_not_nplus1_for_persons.201
-  '''
-  SELECT "posthog_instancesetting"."id",
-         "posthog_instancesetting"."key",
-         "posthog_instancesetting"."raw_value"
-  FROM "posthog_instancesetting"
-  WHERE "posthog_instancesetting"."key" = 'constance:posthog:AGGREGATE_BY_DISTINCT_IDS_TEAMS'
-  ORDER BY "posthog_instancesetting"."id" ASC
-  LIMIT 1
-  '''
-# ---
-# name: TestSessionRecordings.test_listing_recordings_is_not_nplus1_for_persons.202
-=======
 # name: TestSessionRecordings.test_listing_recordings_is_not_nplus1_for_persons.36
->>>>>>> 5d724772
   '''
   SELECT "posthog_sessionrecording"."id",
          "posthog_sessionrecording"."session_id",
@@ -2746,770 +2514,11 @@
          "posthog_user"."partial_notification_settings",
          "posthog_user"."anonymize_data",
          "posthog_user"."toolbar_mode",
-<<<<<<< HEAD
-=======
          "posthog_user"."hedgehog_config",
->>>>>>> 5d724772
          "posthog_user"."events_column_config"
   FROM "posthog_user"
   WHERE "posthog_user"."id" = 2
   LIMIT 21
-<<<<<<< HEAD
-  '''
-# ---
-# name: TestSessionRecordings.test_listing_recordings_is_not_nplus1_for_persons.23
-  '''
-  SELECT "posthog_team"."id",
-         "posthog_team"."uuid",
-         "posthog_team"."organization_id",
-         "posthog_team"."project_id",
-         "posthog_team"."api_token",
-         "posthog_team"."app_urls",
-         "posthog_team"."name",
-         "posthog_team"."slack_incoming_webhook",
-         "posthog_team"."created_at",
-         "posthog_team"."updated_at",
-         "posthog_team"."anonymize_ips",
-         "posthog_team"."completed_snippet_onboarding",
-         "posthog_team"."has_completed_onboarding_for",
-         "posthog_team"."ingested_event",
-         "posthog_team"."autocapture_opt_out",
-         "posthog_team"."autocapture_exceptions_opt_in",
-         "posthog_team"."autocapture_exceptions_errors_to_ignore",
-         "posthog_team"."session_recording_opt_in",
-         "posthog_team"."session_recording_sample_rate",
-         "posthog_team"."session_recording_minimum_duration_milliseconds",
-         "posthog_team"."session_recording_linked_flag",
-         "posthog_team"."session_recording_network_payload_capture_config",
-         "posthog_team"."session_replay_config",
-         "posthog_team"."capture_console_log_opt_in",
-         "posthog_team"."capture_performance_opt_in",
-         "posthog_team"."surveys_opt_in",
-         "posthog_team"."session_recording_version",
-         "posthog_team"."signup_token",
-         "posthog_team"."is_demo",
-         "posthog_team"."access_control",
-         "posthog_team"."week_start_day",
-         "posthog_team"."inject_web_apps",
-         "posthog_team"."test_account_filters",
-         "posthog_team"."test_account_filters_default_checked",
-         "posthog_team"."path_cleaning_filters",
-         "posthog_team"."timezone",
-         "posthog_team"."data_attributes",
-         "posthog_team"."person_display_name_properties",
-         "posthog_team"."live_events_columns",
-         "posthog_team"."recording_domains",
-         "posthog_team"."primary_dashboard_id",
-         "posthog_team"."extra_settings",
-         "posthog_team"."correlation_config",
-         "posthog_team"."session_recording_retention_period_days",
-         "posthog_team"."external_data_workspace_id",
-         "posthog_team"."external_data_workspace_last_synced_at"
-  FROM "posthog_team"
-  WHERE "posthog_team"."id" = 2
-  LIMIT 21
-  '''
-# ---
-# name: TestSessionRecordings.test_listing_recordings_is_not_nplus1_for_persons.230
-  '''
-  SELECT "posthog_team"."id",
-         "posthog_team"."uuid",
-         "posthog_team"."organization_id",
-         "posthog_team"."project_id",
-         "posthog_team"."api_token",
-         "posthog_team"."app_urls",
-         "posthog_team"."name",
-         "posthog_team"."slack_incoming_webhook",
-         "posthog_team"."created_at",
-         "posthog_team"."updated_at",
-         "posthog_team"."anonymize_ips",
-         "posthog_team"."completed_snippet_onboarding",
-         "posthog_team"."has_completed_onboarding_for",
-         "posthog_team"."ingested_event",
-         "posthog_team"."autocapture_opt_out",
-         "posthog_team"."autocapture_exceptions_opt_in",
-         "posthog_team"."autocapture_exceptions_errors_to_ignore",
-         "posthog_team"."session_recording_opt_in",
-         "posthog_team"."session_recording_sample_rate",
-         "posthog_team"."session_recording_minimum_duration_milliseconds",
-         "posthog_team"."session_recording_linked_flag",
-         "posthog_team"."session_recording_network_payload_capture_config",
-         "posthog_team"."session_replay_config",
-         "posthog_team"."capture_console_log_opt_in",
-         "posthog_team"."capture_performance_opt_in",
-         "posthog_team"."surveys_opt_in",
-         "posthog_team"."session_recording_version",
-         "posthog_team"."signup_token",
-         "posthog_team"."is_demo",
-         "posthog_team"."access_control",
-         "posthog_team"."week_start_day",
-         "posthog_team"."inject_web_apps",
-         "posthog_team"."test_account_filters",
-         "posthog_team"."test_account_filters_default_checked",
-         "posthog_team"."path_cleaning_filters",
-         "posthog_team"."timezone",
-         "posthog_team"."data_attributes",
-         "posthog_team"."person_display_name_properties",
-         "posthog_team"."live_events_columns",
-         "posthog_team"."recording_domains",
-         "posthog_team"."primary_dashboard_id",
-         "posthog_team"."extra_settings",
-         "posthog_team"."correlation_config",
-         "posthog_team"."session_recording_retention_period_days",
-         "posthog_team"."external_data_workspace_id",
-         "posthog_team"."external_data_workspace_last_synced_at"
-  FROM "posthog_team"
-  WHERE "posthog_team"."id" = 2
-  LIMIT 21
-  '''
-# ---
-# name: TestSessionRecordings.test_listing_recordings_is_not_nplus1_for_persons.231
-  '''
-  SELECT "posthog_organizationmembership"."id",
-         "posthog_organizationmembership"."organization_id",
-         "posthog_organizationmembership"."user_id",
-         "posthog_organizationmembership"."level",
-         "posthog_organizationmembership"."joined_at",
-         "posthog_organizationmembership"."updated_at",
-         "posthog_organization"."id",
-         "posthog_organization"."name",
-         "posthog_organization"."slug",
-         "posthog_organization"."created_at",
-         "posthog_organization"."updated_at",
-         "posthog_organization"."plugins_access_level",
-         "posthog_organization"."for_internal_metrics",
-         "posthog_organization"."is_member_join_email_enabled",
-         "posthog_organization"."enforce_2fa",
-         "posthog_organization"."is_hipaa",
-         "posthog_organization"."customer_id",
-         "posthog_organization"."available_product_features",
-         "posthog_organization"."usage",
-         "posthog_organization"."never_drop_data",
-         "posthog_organization"."customer_trust_scores",
-         "posthog_organization"."billing_access_level",
-         "posthog_organization"."setup_section_2_completed",
-         "posthog_organization"."personalization",
-         "posthog_organization"."domain_whitelist",
-         "posthog_organization"."available_features"
-  FROM "posthog_organizationmembership"
-  INNER JOIN "posthog_organization" ON ("posthog_organizationmembership"."organization_id" = "posthog_organization"."id")
-  WHERE "posthog_organizationmembership"."user_id" = 2
-  '''
-# ---
-# name: TestSessionRecordings.test_listing_recordings_is_not_nplus1_for_persons.232
-  '''
-  SELECT "posthog_instancesetting"."id",
-         "posthog_instancesetting"."key",
-         "posthog_instancesetting"."raw_value"
-  FROM "posthog_instancesetting"
-  WHERE "posthog_instancesetting"."key" = 'constance:posthog:PERSON_ON_EVENTS_V2_ENABLED'
-  ORDER BY "posthog_instancesetting"."id" ASC
-  LIMIT 1
-  '''
-# ---
-# name: TestSessionRecordings.test_listing_recordings_is_not_nplus1_for_persons.233
-  '''
-  SELECT "posthog_instancesetting"."id",
-         "posthog_instancesetting"."key",
-         "posthog_instancesetting"."raw_value"
-  FROM "posthog_instancesetting"
-  WHERE "posthog_instancesetting"."key" = 'constance:posthog:PERSON_ON_EVENTS_ENABLED'
-  ORDER BY "posthog_instancesetting"."id" ASC
-  LIMIT 1
-  '''
-# ---
-# name: TestSessionRecordings.test_listing_recordings_is_not_nplus1_for_persons.234
-  '''
-  SELECT "posthog_instancesetting"."id",
-         "posthog_instancesetting"."key",
-         "posthog_instancesetting"."raw_value"
-  FROM "posthog_instancesetting"
-  WHERE "posthog_instancesetting"."key" = 'constance:posthog:PERSON_ON_EVENTS_V2_ENABLED'
-  ORDER BY "posthog_instancesetting"."id" ASC
-  LIMIT 1
-  '''
-# ---
-# name: TestSessionRecordings.test_listing_recordings_is_not_nplus1_for_persons.235
-  '''
-  SELECT "posthog_instancesetting"."id",
-         "posthog_instancesetting"."key",
-         "posthog_instancesetting"."raw_value"
-  FROM "posthog_instancesetting"
-  WHERE "posthog_instancesetting"."key" = 'constance:posthog:PERSON_ON_EVENTS_ENABLED'
-  ORDER BY "posthog_instancesetting"."id" ASC
-  LIMIT 1
-  '''
-# ---
-# name: TestSessionRecordings.test_listing_recordings_is_not_nplus1_for_persons.236
-  '''
-  SELECT "posthog_instancesetting"."id",
-         "posthog_instancesetting"."key",
-         "posthog_instancesetting"."raw_value"
-  FROM "posthog_instancesetting"
-  WHERE "posthog_instancesetting"."key" = 'constance:posthog:PERSON_ON_EVENTS_V2_ENABLED'
-  ORDER BY "posthog_instancesetting"."id" ASC
-  LIMIT 1
-  '''
-# ---
-# name: TestSessionRecordings.test_listing_recordings_is_not_nplus1_for_persons.237
-  '''
-  SELECT "posthog_instancesetting"."id",
-         "posthog_instancesetting"."key",
-         "posthog_instancesetting"."raw_value"
-  FROM "posthog_instancesetting"
-  WHERE "posthog_instancesetting"."key" = 'constance:posthog:PERSON_ON_EVENTS_ENABLED'
-  ORDER BY "posthog_instancesetting"."id" ASC
-  LIMIT 1
-  '''
-# ---
-# name: TestSessionRecordings.test_listing_recordings_is_not_nplus1_for_persons.238
-  '''
-  SELECT "posthog_instancesetting"."id",
-         "posthog_instancesetting"."key",
-         "posthog_instancesetting"."raw_value"
-  FROM "posthog_instancesetting"
-  WHERE "posthog_instancesetting"."key" = 'constance:posthog:PERSON_ON_EVENTS_V2_ENABLED'
-  ORDER BY "posthog_instancesetting"."id" ASC
-  LIMIT 1
-  '''
-# ---
-# name: TestSessionRecordings.test_listing_recordings_is_not_nplus1_for_persons.239
-  '''
-  SELECT "posthog_instancesetting"."id",
-         "posthog_instancesetting"."key",
-         "posthog_instancesetting"."raw_value"
-  FROM "posthog_instancesetting"
-  WHERE "posthog_instancesetting"."key" = 'constance:posthog:PERSON_ON_EVENTS_ENABLED'
-  ORDER BY "posthog_instancesetting"."id" ASC
-  LIMIT 1
-  '''
-# ---
-# name: TestSessionRecordings.test_listing_recordings_is_not_nplus1_for_persons.24
-  '''
-  SELECT "posthog_organizationmembership"."id",
-         "posthog_organizationmembership"."organization_id",
-         "posthog_organizationmembership"."user_id",
-         "posthog_organizationmembership"."level",
-         "posthog_organizationmembership"."joined_at",
-         "posthog_organizationmembership"."updated_at",
-         "posthog_organization"."id",
-         "posthog_organization"."name",
-         "posthog_organization"."slug",
-         "posthog_organization"."created_at",
-         "posthog_organization"."updated_at",
-         "posthog_organization"."plugins_access_level",
-         "posthog_organization"."for_internal_metrics",
-         "posthog_organization"."is_member_join_email_enabled",
-         "posthog_organization"."enforce_2fa",
-         "posthog_organization"."is_hipaa",
-         "posthog_organization"."customer_id",
-         "posthog_organization"."available_product_features",
-         "posthog_organization"."usage",
-         "posthog_organization"."never_drop_data",
-         "posthog_organization"."customer_trust_scores",
-         "posthog_organization"."billing_access_level",
-         "posthog_organization"."setup_section_2_completed",
-         "posthog_organization"."personalization",
-         "posthog_organization"."domain_whitelist",
-         "posthog_organization"."available_features"
-  FROM "posthog_organizationmembership"
-  INNER JOIN "posthog_organization" ON ("posthog_organizationmembership"."organization_id" = "posthog_organization"."id")
-  WHERE "posthog_organizationmembership"."user_id" = 2
-  '''
-# ---
-# name: TestSessionRecordings.test_listing_recordings_is_not_nplus1_for_persons.240
-  '''
-  SELECT "posthog_instancesetting"."id",
-         "posthog_instancesetting"."key",
-         "posthog_instancesetting"."raw_value"
-  FROM "posthog_instancesetting"
-  WHERE "posthog_instancesetting"."key" = 'constance:posthog:AGGREGATE_BY_DISTINCT_IDS_TEAMS'
-  ORDER BY "posthog_instancesetting"."id" ASC
-  LIMIT 1
-  '''
-# ---
-# name: TestSessionRecordings.test_listing_recordings_is_not_nplus1_for_persons.241
-  '''
-  SELECT "posthog_instancesetting"."id",
-         "posthog_instancesetting"."key",
-         "posthog_instancesetting"."raw_value"
-  FROM "posthog_instancesetting"
-  WHERE "posthog_instancesetting"."key" = 'constance:posthog:RECORDINGS_TTL_WEEKS'
-  ORDER BY "posthog_instancesetting"."id" ASC
-  LIMIT 1
-  '''
-# ---
-# name: TestSessionRecordings.test_listing_recordings_is_not_nplus1_for_persons.242
-  '''
-  SELECT "posthog_instancesetting"."id",
-         "posthog_instancesetting"."key",
-         "posthog_instancesetting"."raw_value"
-  FROM "posthog_instancesetting"
-  WHERE "posthog_instancesetting"."key" = 'constance:posthog:PERSON_ON_EVENTS_V2_ENABLED'
-  ORDER BY "posthog_instancesetting"."id" ASC
-  LIMIT 1
-  '''
-# ---
-# name: TestSessionRecordings.test_listing_recordings_is_not_nplus1_for_persons.243
-  '''
-  SELECT "posthog_instancesetting"."id",
-         "posthog_instancesetting"."key",
-         "posthog_instancesetting"."raw_value"
-  FROM "posthog_instancesetting"
-  WHERE "posthog_instancesetting"."key" = 'constance:posthog:PERSON_ON_EVENTS_ENABLED'
-  ORDER BY "posthog_instancesetting"."id" ASC
-  LIMIT 1
-  '''
-# ---
-# name: TestSessionRecordings.test_listing_recordings_is_not_nplus1_for_persons.244
-  '''
-  SELECT "posthog_instancesetting"."id",
-         "posthog_instancesetting"."key",
-         "posthog_instancesetting"."raw_value"
-  FROM "posthog_instancesetting"
-  WHERE "posthog_instancesetting"."key" = 'constance:posthog:AGGREGATE_BY_DISTINCT_IDS_TEAMS'
-  ORDER BY "posthog_instancesetting"."id" ASC
-  LIMIT 1
-  '''
-# ---
-# name: TestSessionRecordings.test_listing_recordings_is_not_nplus1_for_persons.245
-  '''
-  SELECT "posthog_instancesetting"."id",
-         "posthog_instancesetting"."key",
-         "posthog_instancesetting"."raw_value"
-  FROM "posthog_instancesetting"
-  WHERE "posthog_instancesetting"."key" = 'constance:posthog:PERSON_ON_EVENTS_V2_ENABLED'
-  ORDER BY "posthog_instancesetting"."id" ASC
-  LIMIT 1
-  '''
-# ---
-# name: TestSessionRecordings.test_listing_recordings_is_not_nplus1_for_persons.246
-  '''
-  SELECT "posthog_instancesetting"."id",
-         "posthog_instancesetting"."key",
-         "posthog_instancesetting"."raw_value"
-  FROM "posthog_instancesetting"
-  WHERE "posthog_instancesetting"."key" = 'constance:posthog:PERSON_ON_EVENTS_ENABLED'
-  ORDER BY "posthog_instancesetting"."id" ASC
-  LIMIT 1
-  '''
-# ---
-# name: TestSessionRecordings.test_listing_recordings_is_not_nplus1_for_persons.247
-  '''
-  SELECT "posthog_instancesetting"."id",
-         "posthog_instancesetting"."key",
-         "posthog_instancesetting"."raw_value"
-  FROM "posthog_instancesetting"
-  WHERE "posthog_instancesetting"."key" = 'constance:posthog:AGGREGATE_BY_DISTINCT_IDS_TEAMS'
-  ORDER BY "posthog_instancesetting"."id" ASC
-  LIMIT 1
-  '''
-# ---
-# name: TestSessionRecordings.test_listing_recordings_is_not_nplus1_for_persons.248
-  '''
-  SELECT "posthog_sessionrecording"."id",
-         "posthog_sessionrecording"."session_id",
-         "posthog_sessionrecording"."team_id",
-         "posthog_sessionrecording"."created_at",
-         "posthog_sessionrecording"."deleted",
-         "posthog_sessionrecording"."object_storage_path",
-         "posthog_sessionrecording"."distinct_id",
-         "posthog_sessionrecording"."duration",
-         "posthog_sessionrecording"."active_seconds",
-         "posthog_sessionrecording"."inactive_seconds",
-         "posthog_sessionrecording"."start_time",
-         "posthog_sessionrecording"."end_time",
-         "posthog_sessionrecording"."click_count",
-         "posthog_sessionrecording"."keypress_count",
-         "posthog_sessionrecording"."mouse_activity_count",
-         "posthog_sessionrecording"."console_log_count",
-         "posthog_sessionrecording"."console_warn_count",
-         "posthog_sessionrecording"."console_error_count",
-         "posthog_sessionrecording"."start_url",
-         "posthog_sessionrecording"."storage_version"
-  FROM "posthog_sessionrecording"
-  WHERE ("posthog_sessionrecording"."session_id" IN ('1',
-                                                     '10',
-                                                     '2',
-                                                     '3',
-                                                     '4',
-                                                     '5',
-                                                     '6',
-                                                     '7',
-                                                     '8',
-                                                     '9')
-         AND "posthog_sessionrecording"."team_id" = 2)
-  '''
-# ---
-# name: TestSessionRecordings.test_listing_recordings_is_not_nplus1_for_persons.249
-  '''
-  SELECT "posthog_sessionrecordingviewed"."session_id"
-  FROM "posthog_sessionrecordingviewed"
-  WHERE ("posthog_sessionrecordingviewed"."team_id" = 2
-         AND "posthog_sessionrecordingviewed"."user_id" = 2)
-  '''
-# ---
-# name: TestSessionRecordings.test_listing_recordings_is_not_nplus1_for_persons.25
-  '''
-  SELECT "posthog_instancesetting"."id",
-         "posthog_instancesetting"."key",
-         "posthog_instancesetting"."raw_value"
-  FROM "posthog_instancesetting"
-  WHERE "posthog_instancesetting"."key" = 'constance:posthog:PERSON_ON_EVENTS_V2_ENABLED'
-  ORDER BY "posthog_instancesetting"."id" ASC
-  LIMIT 1
-  '''
-# ---
-# name: TestSessionRecordings.test_listing_recordings_is_not_nplus1_for_persons.250
-  '''
-  SELECT "posthog_persondistinctid"."id",
-         "posthog_persondistinctid"."team_id",
-         "posthog_persondistinctid"."person_id",
-         "posthog_persondistinctid"."distinct_id",
-         "posthog_persondistinctid"."version",
-         "posthog_person"."id",
-         "posthog_person"."created_at",
-         "posthog_person"."properties_last_updated_at",
-         "posthog_person"."properties_last_operation",
-         "posthog_person"."team_id",
-         "posthog_person"."properties",
-         "posthog_person"."is_user_id",
-         "posthog_person"."is_identified",
-         "posthog_person"."uuid",
-         "posthog_person"."version"
-  FROM "posthog_persondistinctid"
-  INNER JOIN "posthog_person" ON ("posthog_persondistinctid"."person_id" = "posthog_person"."id")
-  WHERE ("posthog_persondistinctid"."distinct_id" IN ('user1',
-                                                      'user10',
-                                                      'user2',
-                                                      'user3',
-                                                      'user4',
-                                                      'user5',
-                                                      'user6',
-                                                      'user7',
-                                                      'user8',
-                                                      'user9')
-         AND "posthog_persondistinctid"."team_id" = 2)
-  '''
-# ---
-# name: TestSessionRecordings.test_listing_recordings_is_not_nplus1_for_persons.251
-  '''
-  SELECT "posthog_instancesetting"."id",
-         "posthog_instancesetting"."key",
-         "posthog_instancesetting"."raw_value"
-  FROM "posthog_instancesetting"
-  WHERE "posthog_instancesetting"."key" = 'constance:posthog:AGGREGATE_BY_DISTINCT_IDS_TEAMS'
-  ORDER BY "posthog_instancesetting"."id" ASC
-  LIMIT 1 /*controller='project_session_recordings-list',route='api/projects/%28%3FP%3Cparent_lookup_team_id%3E%5B%5E/.%5D%2B%29/session_recordings/%3F%24'*/
-  '''
-# ---
-# name: TestSessionRecordings.test_listing_recordings_is_not_nplus1_for_persons.252
-  '''
-  SELECT "posthog_instancesetting"."id",
-         "posthog_instancesetting"."key",
-         "posthog_instancesetting"."raw_value"
-  FROM "posthog_instancesetting"
-  WHERE "posthog_instancesetting"."key" = 'constance:posthog:RECORDINGS_TTL_WEEKS'
-  ORDER BY "posthog_instancesetting"."id" ASC
-  LIMIT 1 /*controller='project_session_recordings-list',route='api/projects/%28%3FP%3Cparent_lookup_team_id%3E%5B%5E/.%5D%2B%29/session_recordings/%3F%24'*/
-  '''
-# ---
-# name: TestSessionRecordings.test_listing_recordings_is_not_nplus1_for_persons.253
-  '''
-  SELECT "posthog_instancesetting"."id",
-         "posthog_instancesetting"."key",
-         "posthog_instancesetting"."raw_value"
-  FROM "posthog_instancesetting"
-  WHERE "posthog_instancesetting"."key" = 'constance:posthog:PERSON_ON_EVENTS_V2_ENABLED'
-  ORDER BY "posthog_instancesetting"."id" ASC
-  LIMIT 1 /*controller='project_session_recordings-list',route='api/projects/%28%3FP%3Cparent_lookup_team_id%3E%5B%5E/.%5D%2B%29/session_recordings/%3F%24'*/
-  '''
-# ---
-# name: TestSessionRecordings.test_listing_recordings_is_not_nplus1_for_persons.254
-  '''
-  SELECT "posthog_instancesetting"."id",
-         "posthog_instancesetting"."key",
-         "posthog_instancesetting"."raw_value"
-  FROM "posthog_instancesetting"
-  WHERE "posthog_instancesetting"."key" = 'constance:posthog:PERSON_ON_EVENTS_ENABLED'
-  ORDER BY "posthog_instancesetting"."id" ASC
-  LIMIT 1 /*controller='project_session_recordings-list',route='api/projects/%28%3FP%3Cparent_lookup_team_id%3E%5B%5E/.%5D%2B%29/session_recordings/%3F%24'*/
-  '''
-# ---
-# name: TestSessionRecordings.test_listing_recordings_is_not_nplus1_for_persons.255
-  '''
-  SELECT "posthog_instancesetting"."id",
-         "posthog_instancesetting"."key",
-         "posthog_instancesetting"."raw_value"
-  FROM "posthog_instancesetting"
-  WHERE "posthog_instancesetting"."key" = 'constance:posthog:AGGREGATE_BY_DISTINCT_IDS_TEAMS'
-  ORDER BY "posthog_instancesetting"."id" ASC
-  LIMIT 1 /*controller='project_session_recordings-list',route='api/projects/%28%3FP%3Cparent_lookup_team_id%3E%5B%5E/.%5D%2B%29/session_recordings/%3F%24'*/
-  '''
-# ---
-# name: TestSessionRecordings.test_listing_recordings_is_not_nplus1_for_persons.256
-  '''
-  SELECT "posthog_instancesetting"."id",
-         "posthog_instancesetting"."key",
-         "posthog_instancesetting"."raw_value"
-  FROM "posthog_instancesetting"
-  WHERE "posthog_instancesetting"."key" = 'constance:posthog:PERSON_ON_EVENTS_V2_ENABLED'
-  ORDER BY "posthog_instancesetting"."id" ASC
-  LIMIT 1 /*controller='project_session_recordings-list',route='api/projects/%28%3FP%3Cparent_lookup_team_id%3E%5B%5E/.%5D%2B%29/session_recordings/%3F%24'*/
-  '''
-# ---
-# name: TestSessionRecordings.test_listing_recordings_is_not_nplus1_for_persons.257
-  '''
-  SELECT "posthog_instancesetting"."id",
-         "posthog_instancesetting"."key",
-         "posthog_instancesetting"."raw_value"
-  FROM "posthog_instancesetting"
-  WHERE "posthog_instancesetting"."key" = 'constance:posthog:PERSON_ON_EVENTS_ENABLED'
-  ORDER BY "posthog_instancesetting"."id" ASC
-  LIMIT 1 /*controller='project_session_recordings-list',route='api/projects/%28%3FP%3Cparent_lookup_team_id%3E%5B%5E/.%5D%2B%29/session_recordings/%3F%24'*/
-  '''
-# ---
-# name: TestSessionRecordings.test_listing_recordings_is_not_nplus1_for_persons.258
-  '''
-  SELECT "posthog_instancesetting"."id",
-         "posthog_instancesetting"."key",
-         "posthog_instancesetting"."raw_value"
-  FROM "posthog_instancesetting"
-  WHERE "posthog_instancesetting"."key" = 'constance:posthog:AGGREGATE_BY_DISTINCT_IDS_TEAMS'
-  ORDER BY "posthog_instancesetting"."id" ASC
-  LIMIT 1 /*controller='project_session_recordings-list',route='api/projects/%28%3FP%3Cparent_lookup_team_id%3E%5B%5E/.%5D%2B%29/session_recordings/%3F%24'*/
-  '''
-# ---
-# name: TestSessionRecordings.test_listing_recordings_is_not_nplus1_for_persons.259
-  '''
-  SELECT "posthog_sessionrecording"."id",
-         "posthog_sessionrecording"."session_id",
-         "posthog_sessionrecording"."team_id",
-         "posthog_sessionrecording"."created_at",
-         "posthog_sessionrecording"."deleted",
-         "posthog_sessionrecording"."object_storage_path",
-         "posthog_sessionrecording"."distinct_id",
-         "posthog_sessionrecording"."duration",
-         "posthog_sessionrecording"."active_seconds",
-         "posthog_sessionrecording"."inactive_seconds",
-         "posthog_sessionrecording"."start_time",
-         "posthog_sessionrecording"."end_time",
-         "posthog_sessionrecording"."click_count",
-         "posthog_sessionrecording"."keypress_count",
-         "posthog_sessionrecording"."mouse_activity_count",
-         "posthog_sessionrecording"."console_log_count",
-         "posthog_sessionrecording"."console_warn_count",
-         "posthog_sessionrecording"."console_error_count",
-         "posthog_sessionrecording"."start_url",
-         "posthog_sessionrecording"."storage_version"
-  FROM "posthog_sessionrecording"
-  WHERE ("posthog_sessionrecording"."session_id" IN ('1',
-                                                     '10',
-                                                     '2',
-                                                     '3',
-                                                     '4',
-                                                     '5',
-                                                     '6',
-                                                     '7',
-                                                     '8',
-                                                     '9')
-         AND "posthog_sessionrecording"."team_id" = 2) /*controller='project_session_recordings-list',route='api/projects/%28%3FP%3Cparent_lookup_team_id%3E%5B%5E/.%5D%2B%29/session_recordings/%3F%24'*/
-  '''
-# ---
-# name: TestSessionRecordings.test_listing_recordings_is_not_nplus1_for_persons.26
-  '''
-  SELECT "posthog_instancesetting"."id",
-         "posthog_instancesetting"."key",
-         "posthog_instancesetting"."raw_value"
-  FROM "posthog_instancesetting"
-  WHERE "posthog_instancesetting"."key" = 'constance:posthog:PERSON_ON_EVENTS_ENABLED'
-  ORDER BY "posthog_instancesetting"."id" ASC
-  LIMIT 1
-  '''
-# ---
-# name: TestSessionRecordings.test_listing_recordings_is_not_nplus1_for_persons.260
-  '''
-  SELECT "posthog_sessionrecordingviewed"."session_id"
-  FROM "posthog_sessionrecordingviewed"
-  WHERE ("posthog_sessionrecordingviewed"."team_id" = 2
-         AND "posthog_sessionrecordingviewed"."user_id" = 2) /*controller='project_session_recordings-list',route='api/projects/%28%3FP%3Cparent_lookup_team_id%3E%5B%5E/.%5D%2B%29/session_recordings/%3F%24'*/
-  '''
-# ---
-# name: TestSessionRecordings.test_listing_recordings_is_not_nplus1_for_persons.261
-  '''
-  SELECT "posthog_persondistinctid"."id",
-         "posthog_persondistinctid"."team_id",
-         "posthog_persondistinctid"."person_id",
-         "posthog_persondistinctid"."distinct_id",
-         "posthog_persondistinctid"."version",
-         "posthog_person"."id",
-         "posthog_person"."created_at",
-         "posthog_person"."properties_last_updated_at",
-         "posthog_person"."properties_last_operation",
-         "posthog_person"."team_id",
-         "posthog_person"."properties",
-         "posthog_person"."is_user_id",
-         "posthog_person"."is_identified",
-         "posthog_person"."uuid",
-         "posthog_person"."version"
-  FROM "posthog_persondistinctid"
-  INNER JOIN "posthog_person" ON ("posthog_persondistinctid"."person_id" = "posthog_person"."id")
-  WHERE ("posthog_persondistinctid"."distinct_id" IN ('user1',
-                                                      'user10',
-                                                      'user2',
-                                                      'user3',
-                                                      'user4',
-                                                      'user5',
-                                                      'user6',
-                                                      'user7',
-                                                      'user8',
-                                                      'user9')
-         AND "posthog_persondistinctid"."team_id" = 2) /*controller='project_session_recordings-list',route='api/projects/%28%3FP%3Cparent_lookup_team_id%3E%5B%5E/.%5D%2B%29/session_recordings/%3F%24'*/
-  '''
-# ---
-# name: TestSessionRecordings.test_listing_recordings_is_not_nplus1_for_persons.27
-  '''
-  SELECT "posthog_instancesetting"."id",
-         "posthog_instancesetting"."key",
-         "posthog_instancesetting"."raw_value"
-  FROM "posthog_instancesetting"
-  WHERE "posthog_instancesetting"."key" = 'constance:posthog:PERSON_ON_EVENTS_V2_ENABLED'
-  ORDER BY "posthog_instancesetting"."id" ASC
-  LIMIT 1
-  '''
-# ---
-# name: TestSessionRecordings.test_listing_recordings_is_not_nplus1_for_persons.28
-  '''
-  SELECT "posthog_instancesetting"."id",
-         "posthog_instancesetting"."key",
-         "posthog_instancesetting"."raw_value"
-  FROM "posthog_instancesetting"
-  WHERE "posthog_instancesetting"."key" = 'constance:posthog:PERSON_ON_EVENTS_ENABLED'
-  ORDER BY "posthog_instancesetting"."id" ASC
-  LIMIT 1
-  '''
-# ---
-# name: TestSessionRecordings.test_listing_recordings_is_not_nplus1_for_persons.29
-  '''
-  SELECT "posthog_instancesetting"."id",
-         "posthog_instancesetting"."key",
-         "posthog_instancesetting"."raw_value"
-  FROM "posthog_instancesetting"
-  WHERE "posthog_instancesetting"."key" = 'constance:posthog:PERSON_ON_EVENTS_V2_ENABLED'
-  ORDER BY "posthog_instancesetting"."id" ASC
-  LIMIT 1
-  '''
-# ---
-# name: TestSessionRecordings.test_listing_recordings_is_not_nplus1_for_persons.3
-  '''
-  SELECT "posthog_instancesetting"."id",
-         "posthog_instancesetting"."key",
-         "posthog_instancesetting"."raw_value"
-  FROM "posthog_instancesetting"
-  WHERE "posthog_instancesetting"."key" = 'constance:posthog:RATE_LIMIT_ENABLED'
-  ORDER BY "posthog_instancesetting"."id" ASC
-  LIMIT 1
-  '''
-# ---
-# name: TestSessionRecordings.test_listing_recordings_is_not_nplus1_for_persons.30
-  '''
-  SELECT "posthog_instancesetting"."id",
-         "posthog_instancesetting"."key",
-         "posthog_instancesetting"."raw_value"
-  FROM "posthog_instancesetting"
-  WHERE "posthog_instancesetting"."key" = 'constance:posthog:PERSON_ON_EVENTS_ENABLED'
-  ORDER BY "posthog_instancesetting"."id" ASC
-  LIMIT 1
-  '''
-# ---
-# name: TestSessionRecordings.test_listing_recordings_is_not_nplus1_for_persons.31
-  '''
-  SELECT "posthog_instancesetting"."id",
-         "posthog_instancesetting"."key",
-         "posthog_instancesetting"."raw_value"
-  FROM "posthog_instancesetting"
-  WHERE "posthog_instancesetting"."key" = 'constance:posthog:PERSON_ON_EVENTS_V2_ENABLED'
-  ORDER BY "posthog_instancesetting"."id" ASC
-  LIMIT 1
-  '''
-# ---
-# name: TestSessionRecordings.test_listing_recordings_is_not_nplus1_for_persons.32
-  '''
-  SELECT "posthog_instancesetting"."id",
-         "posthog_instancesetting"."key",
-         "posthog_instancesetting"."raw_value"
-  FROM "posthog_instancesetting"
-  WHERE "posthog_instancesetting"."key" = 'constance:posthog:PERSON_ON_EVENTS_ENABLED'
-  ORDER BY "posthog_instancesetting"."id" ASC
-  LIMIT 1
-  '''
-# ---
-# name: TestSessionRecordings.test_listing_recordings_is_not_nplus1_for_persons.33
-  '''
-  SELECT "posthog_instancesetting"."id",
-         "posthog_instancesetting"."key",
-         "posthog_instancesetting"."raw_value"
-  FROM "posthog_instancesetting"
-  WHERE "posthog_instancesetting"."key" = 'constance:posthog:AGGREGATE_BY_DISTINCT_IDS_TEAMS'
-  ORDER BY "posthog_instancesetting"."id" ASC
-  LIMIT 1
-  '''
-# ---
-# name: TestSessionRecordings.test_listing_recordings_is_not_nplus1_for_persons.34
-  '''
-  SELECT "posthog_instancesetting"."id",
-         "posthog_instancesetting"."key",
-         "posthog_instancesetting"."raw_value"
-  FROM "posthog_instancesetting"
-  WHERE "posthog_instancesetting"."key" = 'constance:posthog:RECORDINGS_TTL_WEEKS'
-  ORDER BY "posthog_instancesetting"."id" ASC
-  LIMIT 1
-  '''
-# ---
-# name: TestSessionRecordings.test_listing_recordings_is_not_nplus1_for_persons.35
-  '''
-  SELECT "posthog_instancesetting"."id",
-         "posthog_instancesetting"."key",
-         "posthog_instancesetting"."raw_value"
-  FROM "posthog_instancesetting"
-  WHERE "posthog_instancesetting"."key" = 'constance:posthog:PERSON_ON_EVENTS_V2_ENABLED'
-  ORDER BY "posthog_instancesetting"."id" ASC
-  LIMIT 1
-  '''
-# ---
-# name: TestSessionRecordings.test_listing_recordings_is_not_nplus1_for_persons.36
-  '''
-  SELECT "posthog_instancesetting"."id",
-         "posthog_instancesetting"."key",
-         "posthog_instancesetting"."raw_value"
-  FROM "posthog_instancesetting"
-  WHERE "posthog_instancesetting"."key" = 'constance:posthog:PERSON_ON_EVENTS_ENABLED'
-  ORDER BY "posthog_instancesetting"."id" ASC
-  LIMIT 1
-  '''
-# ---
-# name: TestSessionRecordings.test_listing_recordings_is_not_nplus1_for_persons.37
-  '''
-  SELECT "posthog_instancesetting"."id",
-         "posthog_instancesetting"."key",
-         "posthog_instancesetting"."raw_value"
-  FROM "posthog_instancesetting"
-  WHERE "posthog_instancesetting"."key" = 'constance:posthog:AGGREGATE_BY_DISTINCT_IDS_TEAMS'
-  ORDER BY "posthog_instancesetting"."id" ASC
-  LIMIT 1
-  '''
-# ---
-# name: TestSessionRecordings.test_listing_recordings_is_not_nplus1_for_persons.38
-  '''
-  SELECT "posthog_instancesetting"."id",
-         "posthog_instancesetting"."key",
-         "posthog_instancesetting"."raw_value"
-  FROM "posthog_instancesetting"
-  WHERE "posthog_instancesetting"."key" = 'constance:posthog:PERSON_ON_EVENTS_V2_ENABLED'
-  ORDER BY "posthog_instancesetting"."id" ASC
-  LIMIT 1
-=======
->>>>>>> 5d724772
   '''
 # ---
 # name: TestSessionRecordings.test_listing_recordings_is_not_nplus1_for_persons.48
