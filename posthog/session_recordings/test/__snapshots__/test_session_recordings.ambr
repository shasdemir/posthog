--- conflicted
+++ resolved
@@ -431,50 +431,6 @@
 # ---
 # name: TestSessionRecordings.test_get_session_recordings.16
   '''
-<<<<<<< HEAD
-  SELECT "ee_accesscontrol"."id",
-         "ee_accesscontrol"."team_id",
-         "ee_accesscontrol"."resource",
-         "ee_accesscontrol"."access_level",
-         "ee_accesscontrol"."resource_id",
-         "ee_accesscontrol"."organization_member_id",
-         "ee_accesscontrol"."role_id",
-         "ee_accesscontrol"."created_by_id",
-         "ee_accesscontrol"."created_at",
-         "ee_accesscontrol"."updated_at"
-  FROM "ee_accesscontrol"
-  LEFT OUTER JOIN "posthog_organizationmembership" ON ("ee_accesscontrol"."organization_member_id" = "posthog_organizationmembership"."id")
-  WHERE (("ee_accesscontrol"."organization_member_id" IS NULL
-          AND "ee_accesscontrol"."resource" = 'project'
-          AND "ee_accesscontrol"."resource_id" = '622'
-          AND "ee_accesscontrol"."role_id" IS NULL
-          AND "ee_accesscontrol"."team_id" = 2)
-         OR ("posthog_organizationmembership"."user_id" = 2
-             AND "ee_accesscontrol"."resource" = 'project'
-             AND "ee_accesscontrol"."resource_id" = '622'
-             AND "ee_accesscontrol"."role_id" IS NULL
-             AND "ee_accesscontrol"."team_id" = 2)
-         OR ("ee_accesscontrol"."organization_member_id" IS NULL
-             AND "ee_accesscontrol"."resource" = 'session_recording'
-             AND "ee_accesscontrol"."resource_id" IS NULL
-             AND "ee_accesscontrol"."role_id" IS NULL
-             AND "ee_accesscontrol"."team_id" = 2)
-         OR ("posthog_organizationmembership"."user_id" = 2
-             AND "ee_accesscontrol"."resource" = 'session_recording'
-             AND "ee_accesscontrol"."resource_id" IS NULL
-             AND "ee_accesscontrol"."role_id" IS NULL
-             AND "ee_accesscontrol"."team_id" = 2)
-         OR ("ee_accesscontrol"."organization_member_id" IS NULL
-             AND "ee_accesscontrol"."resource" = 'session_recording'
-             AND "ee_accesscontrol"."resource_id" IS NOT NULL
-             AND "ee_accesscontrol"."role_id" IS NULL
-             AND "ee_accesscontrol"."team_id" = 2)
-         OR ("posthog_organizationmembership"."user_id" = 2
-             AND "ee_accesscontrol"."resource" = 'session_recording'
-             AND "ee_accesscontrol"."resource_id" IS NOT NULL
-             AND "ee_accesscontrol"."role_id" IS NULL
-             AND "ee_accesscontrol"."team_id" = 2))
-=======
   SELECT "posthog_sessionrecording"."id",
          "posthog_sessionrecording"."session_id",
          "posthog_sessionrecording"."team_id",
@@ -499,59 +455,18 @@
   WHERE ("posthog_sessionrecording"."session_id" IN ('test_get_session_recordings-1',
                                                      'test_get_session_recordings-2')
          AND "posthog_sessionrecording"."team_id" = 2)
->>>>>>> 9c7d5a7f
   '''
 # ---
 # name: TestSessionRecordings.test_get_session_recordings.17
   '''
-<<<<<<< HEAD
-  SELECT "posthog_organizationmembership"."id",
-         "posthog_organizationmembership"."organization_id",
-         "posthog_organizationmembership"."user_id",
-         "posthog_organizationmembership"."level",
-         "posthog_organizationmembership"."joined_at",
-         "posthog_organizationmembership"."updated_at",
-         "posthog_organization"."id",
-         "posthog_organization"."name",
-         "posthog_organization"."slug",
-         "posthog_organization"."created_at",
-         "posthog_organization"."updated_at",
-         "posthog_organization"."plugins_access_level",
-         "posthog_organization"."for_internal_metrics",
-         "posthog_organization"."is_member_join_email_enabled",
-         "posthog_organization"."enforce_2fa",
-         "posthog_organization"."is_hipaa",
-         "posthog_organization"."customer_id",
-         "posthog_organization"."available_product_features",
-         "posthog_organization"."usage",
-         "posthog_organization"."never_drop_data",
-         "posthog_organization"."customer_trust_scores",
-         "posthog_organization"."setup_section_2_completed",
-         "posthog_organization"."personalization",
-         "posthog_organization"."domain_whitelist",
-         "posthog_organization"."available_features"
-  FROM "posthog_organizationmembership"
-  INNER JOIN "posthog_organization" ON ("posthog_organizationmembership"."organization_id" = "posthog_organization"."id")
-  WHERE "posthog_organizationmembership"."user_id" = 2
-=======
   SELECT "posthog_sessionrecordingviewed"."session_id"
   FROM "posthog_sessionrecordingviewed"
   WHERE ("posthog_sessionrecordingviewed"."team_id" = 2
          AND "posthog_sessionrecordingviewed"."user_id" = 2)
->>>>>>> 9c7d5a7f
   '''
 # ---
 # name: TestSessionRecordings.test_get_session_recordings.18
   '''
-<<<<<<< HEAD
-  SELECT "posthog_instancesetting"."id",
-         "posthog_instancesetting"."key",
-         "posthog_instancesetting"."raw_value"
-  FROM "posthog_instancesetting"
-  WHERE "posthog_instancesetting"."key" = 'constance:posthog:RATE_LIMIT_ENABLED'
-  ORDER BY "posthog_instancesetting"."id" ASC
-  LIMIT 1
-=======
   SELECT "posthog_persondistinctid"."id",
          "posthog_persondistinctid"."team_id",
          "posthog_persondistinctid"."person_id",
@@ -572,7 +487,6 @@
   WHERE ("posthog_persondistinctid"."distinct_id" IN ('user2',
                                                       'user_one_0')
          AND "posthog_persondistinctid"."team_id" = 2)
->>>>>>> 9c7d5a7f
   '''
 # ---
 # name: TestSessionRecordings.test_get_session_recordings.19
@@ -1693,15 +1607,6 @@
 # ---
 # name: TestSessionRecordings.test_listing_recordings_is_not_nplus1_for_persons.113
   '''
-<<<<<<< HEAD
-  SELECT "posthog_instancesetting"."id",
-         "posthog_instancesetting"."key",
-         "posthog_instancesetting"."raw_value"
-  FROM "posthog_instancesetting"
-  WHERE "posthog_instancesetting"."key" = 'constance:posthog:RECORDINGS_TTL_WEEKS'
-  ORDER BY "posthog_instancesetting"."id" ASC
-  LIMIT 1
-=======
   SELECT "posthog_team"."id",
          "posthog_team"."uuid",
          "posthog_team"."organization_id",
@@ -1760,7 +1665,6 @@
   FROM "posthog_team"
   WHERE "posthog_team"."id" = 2
   LIMIT 21
->>>>>>> 9c7d5a7f
   '''
 # ---
 # name: TestSessionRecordings.test_listing_recordings_is_not_nplus1_for_persons.114
@@ -2199,15 +2103,6 @@
 # ---
 # name: TestSessionRecordings.test_listing_recordings_is_not_nplus1_for_persons.131
   '''
-<<<<<<< HEAD
-  SELECT "posthog_instancesetting"."id",
-         "posthog_instancesetting"."key",
-         "posthog_instancesetting"."raw_value"
-  FROM "posthog_instancesetting"
-  WHERE "posthog_instancesetting"."key" = 'constance:posthog:PERSON_ON_EVENTS_V2_ENABLED'
-  ORDER BY "posthog_instancesetting"."id" ASC
-  LIMIT 1
-=======
   SELECT "posthog_user"."id",
          "posthog_user"."password",
          "posthog_user"."last_login",
@@ -2235,7 +2130,6 @@
   FROM "posthog_user"
   WHERE "posthog_user"."id" = 2
   LIMIT 21
->>>>>>> 9c7d5a7f
   '''
 # ---
 # name: TestSessionRecordings.test_listing_recordings_is_not_nplus1_for_persons.132
@@ -2350,15 +2244,6 @@
 # ---
 # name: TestSessionRecordings.test_listing_recordings_is_not_nplus1_for_persons.141
   '''
-<<<<<<< HEAD
-  SELECT "posthog_instancesetting"."id",
-         "posthog_instancesetting"."key",
-         "posthog_instancesetting"."raw_value"
-  FROM "posthog_instancesetting"
-  WHERE "posthog_instancesetting"."key" = 'constance:posthog:AGGREGATE_BY_DISTINCT_IDS_TEAMS'
-  ORDER BY "posthog_instancesetting"."id" ASC
-  LIMIT 1
-=======
   SELECT "posthog_team"."id",
          "posthog_team"."uuid",
          "posthog_team"."organization_id",
@@ -2410,7 +2295,6 @@
   FROM "posthog_team"
   WHERE "posthog_team"."id" = 2
   LIMIT 21
->>>>>>> 9c7d5a7f
   '''
 # ---
 # name: TestSessionRecordings.test_listing_recordings_is_not_nplus1_for_persons.142
@@ -2707,50 +2591,6 @@
 # ---
 # name: TestSessionRecordings.test_listing_recordings_is_not_nplus1_for_persons.152
   '''
-<<<<<<< HEAD
-  SELECT "ee_accesscontrol"."id",
-         "ee_accesscontrol"."team_id",
-         "ee_accesscontrol"."resource",
-         "ee_accesscontrol"."access_level",
-         "ee_accesscontrol"."resource_id",
-         "ee_accesscontrol"."organization_member_id",
-         "ee_accesscontrol"."role_id",
-         "ee_accesscontrol"."created_by_id",
-         "ee_accesscontrol"."created_at",
-         "ee_accesscontrol"."updated_at"
-  FROM "ee_accesscontrol"
-  LEFT OUTER JOIN "posthog_organizationmembership" ON ("ee_accesscontrol"."organization_member_id" = "posthog_organizationmembership"."id")
-  WHERE (("ee_accesscontrol"."organization_member_id" IS NULL
-          AND "ee_accesscontrol"."resource" = 'project'
-          AND "ee_accesscontrol"."resource_id" = '629'
-          AND "ee_accesscontrol"."role_id" IS NULL
-          AND "ee_accesscontrol"."team_id" = 2)
-         OR ("posthog_organizationmembership"."user_id" = 2
-             AND "ee_accesscontrol"."resource" = 'project'
-             AND "ee_accesscontrol"."resource_id" = '629'
-             AND "ee_accesscontrol"."role_id" IS NULL
-             AND "ee_accesscontrol"."team_id" = 2)
-         OR ("ee_accesscontrol"."organization_member_id" IS NULL
-             AND "ee_accesscontrol"."resource" = 'session_recording'
-             AND "ee_accesscontrol"."resource_id" IS NULL
-             AND "ee_accesscontrol"."role_id" IS NULL
-             AND "ee_accesscontrol"."team_id" = 2)
-         OR ("posthog_organizationmembership"."user_id" = 2
-             AND "ee_accesscontrol"."resource" = 'session_recording'
-             AND "ee_accesscontrol"."resource_id" IS NULL
-             AND "ee_accesscontrol"."role_id" IS NULL
-             AND "ee_accesscontrol"."team_id" = 2)
-         OR ("ee_accesscontrol"."organization_member_id" IS NULL
-             AND "ee_accesscontrol"."resource" = 'session_recording'
-             AND "ee_accesscontrol"."resource_id" IS NOT NULL
-             AND "ee_accesscontrol"."role_id" IS NULL
-             AND "ee_accesscontrol"."team_id" = 2)
-         OR ("posthog_organizationmembership"."user_id" = 2
-             AND "ee_accesscontrol"."resource" = 'session_recording'
-             AND "ee_accesscontrol"."resource_id" IS NOT NULL
-             AND "ee_accesscontrol"."role_id" IS NULL
-             AND "ee_accesscontrol"."team_id" = 2))
-=======
   SELECT "posthog_organizationmembership"."id",
          "posthog_organizationmembership"."organization_id",
          "posthog_organizationmembership"."user_id",
@@ -2779,7 +2619,6 @@
   FROM "posthog_organizationmembership"
   INNER JOIN "posthog_organization" ON ("posthog_organizationmembership"."organization_id" = "posthog_organization"."id")
   WHERE "posthog_organizationmembership"."user_id" = 2
->>>>>>> 9c7d5a7f
   '''
 # ---
 # name: TestSessionRecordings.test_listing_recordings_is_not_nplus1_for_persons.153
@@ -2926,15 +2765,6 @@
 # ---
 # name: TestSessionRecordings.test_listing_recordings_is_not_nplus1_for_persons.163
   '''
-<<<<<<< HEAD
-  SELECT "posthog_instancesetting"."id",
-         "posthog_instancesetting"."key",
-         "posthog_instancesetting"."raw_value"
-  FROM "posthog_instancesetting"
-  WHERE "posthog_instancesetting"."key" = 'constance:posthog:RECORDINGS_TTL_WEEKS'
-  ORDER BY "posthog_instancesetting"."id" ASC
-  LIMIT 1
-=======
   SELECT "posthog_sessionrecording"."id",
          "posthog_sessionrecording"."session_id",
          "posthog_sessionrecording"."team_id",
@@ -2959,7 +2789,6 @@
   WHERE ("posthog_sessionrecording"."session_id" IN ('1',
                                                      '2')
          AND "posthog_sessionrecording"."team_id" = 2)
->>>>>>> 9c7d5a7f
   '''
 # ---
 # name: TestSessionRecordings.test_listing_recordings_is_not_nplus1_for_persons.164
@@ -3169,9 +2998,6 @@
   LIMIT 21
   '''
 # ---
-<<<<<<< HEAD
-# name: TestSessionRecordings.test_listing_recordings_is_not_nplus1_for_persons.174
-=======
 # name: TestSessionRecordings.test_listing_recordings_is_not_nplus1_for_persons.16
   '''
   SELECT "posthog_sessionrecordingviewed"."session_id"
@@ -3181,7 +3007,6 @@
   '''
 # ---
 # name: TestSessionRecordings.test_listing_recordings_is_not_nplus1_for_persons.160
->>>>>>> 9c7d5a7f
   '''
   SELECT "posthog_user"."id",
          "posthog_user"."password",
@@ -3469,15 +3294,6 @@
 # ---
 # name: TestSessionRecordings.test_listing_recordings_is_not_nplus1_for_persons.186
   '''
-<<<<<<< HEAD
-  SELECT "posthog_instancesetting"."id",
-         "posthog_instancesetting"."key",
-         "posthog_instancesetting"."raw_value"
-  FROM "posthog_instancesetting"
-  WHERE "posthog_instancesetting"."key" = 'constance:posthog:PERSON_ON_EVENTS_ENABLED'
-  ORDER BY "posthog_instancesetting"."id" ASC
-  LIMIT 1
-=======
   SELECT "posthog_persondistinctid"."id",
          "posthog_persondistinctid"."team_id",
          "posthog_persondistinctid"."person_id",
@@ -3498,7 +3314,6 @@
   WHERE ("posthog_persondistinctid"."distinct_id" IN ('user1',
                                                       'user2')
          AND "posthog_persondistinctid"."team_id" = 2)
->>>>>>> 9c7d5a7f
   '''
 # ---
 # name: TestSessionRecordings.test_listing_recordings_is_not_nplus1_for_persons.187
@@ -3633,9 +3448,6 @@
          AND "posthog_sessionrecording"."team_id" = 2)
   '''
 # ---
-<<<<<<< HEAD
-# name: TestSessionRecordings.test_listing_recordings_is_not_nplus1_for_persons.196
-=======
 # name: TestSessionRecordings.test_listing_recordings_is_not_nplus1_for_persons.18
   '''
   SELECT "posthog_team"."id",
@@ -3699,7 +3511,6 @@
   '''
 # ---
 # name: TestSessionRecordings.test_listing_recordings_is_not_nplus1_for_persons.180
->>>>>>> 9c7d5a7f
   '''
   SELECT "posthog_sessionrecordingviewed"."session_id"
   FROM "posthog_sessionrecordingviewed"
@@ -4087,15 +3898,6 @@
 # ---
 # name: TestSessionRecordings.test_listing_recordings_is_not_nplus1_for_persons.208
   '''
-<<<<<<< HEAD
-  SELECT "posthog_instancesetting"."id",
-         "posthog_instancesetting"."key",
-         "posthog_instancesetting"."raw_value"
-  FROM "posthog_instancesetting"
-  WHERE "posthog_instancesetting"."key" = 'constance:posthog:PERSON_ON_EVENTS_V2_ENABLED'
-  ORDER BY "posthog_instancesetting"."id" ASC
-  LIMIT 1
-=======
   SELECT "posthog_user"."id",
          "posthog_user"."password",
          "posthog_user"."last_login",
@@ -4123,7 +3925,6 @@
   FROM "posthog_user"
   WHERE "posthog_user"."id" = 2
   LIMIT 21
->>>>>>> 9c7d5a7f
   '''
 # ---
 # name: TestSessionRecordings.test_listing_recordings_is_not_nplus1_for_persons.209
@@ -4236,9 +4037,6 @@
   LIMIT 1
   '''
 # ---
-<<<<<<< HEAD
-# name: TestSessionRecordings.test_listing_recordings_is_not_nplus1_for_persons.218
-=======
 # name: TestSessionRecordings.test_listing_recordings_is_not_nplus1_for_persons.2
   '''
   SELECT "posthog_organizationmembership"."id",
@@ -4327,7 +4125,6 @@
   '''
 # ---
 # name: TestSessionRecordings.test_listing_recordings_is_not_nplus1_for_persons.200
->>>>>>> 9c7d5a7f
   '''
   SELECT "posthog_instancesetting"."id",
          "posthog_instancesetting"."key",
@@ -5336,38 +5133,6 @@
 # ---
 # name: TestSessionRecordings.test_listing_recordings_is_not_nplus1_for_persons.26
   '''
-<<<<<<< HEAD
-  SELECT "posthog_organizationmembership"."id",
-         "posthog_organizationmembership"."organization_id",
-         "posthog_organizationmembership"."user_id",
-         "posthog_organizationmembership"."level",
-         "posthog_organizationmembership"."joined_at",
-         "posthog_organizationmembership"."updated_at",
-         "posthog_organization"."id",
-         "posthog_organization"."name",
-         "posthog_organization"."slug",
-         "posthog_organization"."created_at",
-         "posthog_organization"."updated_at",
-         "posthog_organization"."plugins_access_level",
-         "posthog_organization"."for_internal_metrics",
-         "posthog_organization"."is_member_join_email_enabled",
-         "posthog_organization"."enforce_2fa",
-         "posthog_organization"."is_hipaa",
-         "posthog_organization"."customer_id",
-         "posthog_organization"."available_product_features",
-         "posthog_organization"."usage",
-         "posthog_organization"."never_drop_data",
-         "posthog_organization"."customer_trust_scores",
-         "posthog_organization"."setup_section_2_completed",
-         "posthog_organization"."personalization",
-         "posthog_organization"."domain_whitelist",
-         "posthog_organization"."available_features"
-  FROM "posthog_organizationmembership"
-  INNER JOIN "posthog_organization" ON ("posthog_organizationmembership"."organization_id" = "posthog_organization"."id")
-  WHERE ("posthog_organizationmembership"."organization_id" = '00000000-0000-0000-0000-000000000000'::uuid
-         AND "posthog_organizationmembership"."user_id" = 2)
-  LIMIT 21
-=======
   SELECT "posthog_persondistinctid"."id",
          "posthog_persondistinctid"."team_id",
          "posthog_persondistinctid"."person_id",
@@ -5389,7 +5154,6 @@
                                                       'user2',
                                                       'user3')
          AND "posthog_persondistinctid"."team_id" = 2)
->>>>>>> 9c7d5a7f
   '''
 # ---
 # name: TestSessionRecordings.test_listing_recordings_is_not_nplus1_for_persons.260
@@ -5592,9 +5356,6 @@
          AND "posthog_sessionrecordingviewed"."user_id" = 2)
   '''
 # ---
-<<<<<<< HEAD
-# name: TestSessionRecordings.test_listing_recordings_is_not_nplus1_for_persons.272
-=======
 # name: TestSessionRecordings.test_listing_recordings_is_not_nplus1_for_persons.25
   '''
   SELECT "posthog_team"."id",
@@ -5658,7 +5419,6 @@
   '''
 # ---
 # name: TestSessionRecordings.test_listing_recordings_is_not_nplus1_for_persons.250
->>>>>>> 9c7d5a7f
   '''
   SELECT "posthog_persondistinctid"."id",
          "posthog_persondistinctid"."team_id",
@@ -5838,9 +5598,6 @@
          AND "posthog_sessionrecording"."team_id" = 2)
   '''
 # ---
-<<<<<<< HEAD
-# name: TestSessionRecordings.test_listing_recordings_is_not_nplus1_for_persons.34
-=======
 # name: TestSessionRecordings.test_listing_recordings_is_not_nplus1_for_persons.3
   '''
   SELECT "posthog_sessionrecordingviewed"."session_id"
@@ -5850,7 +5607,6 @@
   '''
 # ---
 # name: TestSessionRecordings.test_listing_recordings_is_not_nplus1_for_persons.30
->>>>>>> 9c7d5a7f
   '''
   SELECT "posthog_sessionrecordingviewed"."session_id"
   FROM "posthog_sessionrecordingviewed"
@@ -6066,36 +5822,6 @@
 # ---
 # name: TestSessionRecordings.test_listing_recordings_is_not_nplus1_for_persons.4
   '''
-<<<<<<< HEAD
-  SELECT "posthog_organizationmembership"."id",
-         "posthog_organizationmembership"."organization_id",
-         "posthog_organizationmembership"."user_id",
-         "posthog_organizationmembership"."level",
-         "posthog_organizationmembership"."joined_at",
-         "posthog_organizationmembership"."updated_at",
-         "posthog_organization"."id",
-         "posthog_organization"."name",
-         "posthog_organization"."slug",
-         "posthog_organization"."created_at",
-         "posthog_organization"."updated_at",
-         "posthog_organization"."plugins_access_level",
-         "posthog_organization"."for_internal_metrics",
-         "posthog_organization"."is_member_join_email_enabled",
-         "posthog_organization"."enforce_2fa",
-         "posthog_organization"."is_hipaa",
-         "posthog_organization"."customer_id",
-         "posthog_organization"."available_product_features",
-         "posthog_organization"."usage",
-         "posthog_organization"."never_drop_data",
-         "posthog_organization"."customer_trust_scores",
-         "posthog_organization"."setup_section_2_completed",
-         "posthog_organization"."personalization",
-         "posthog_organization"."domain_whitelist",
-         "posthog_organization"."available_features"
-  FROM "posthog_organizationmembership"
-  INNER JOIN "posthog_organization" ON ("posthog_organizationmembership"."organization_id" = "posthog_organization"."id")
-  WHERE "posthog_organizationmembership"."user_id" = 2
-=======
   SELECT "posthog_sessionrecording"."id",
          "posthog_sessionrecording"."session_id",
          "posthog_sessionrecording"."team_id",
@@ -6123,38 +5849,18 @@
                                                      '4',
                                                      '5')
          AND "posthog_sessionrecording"."team_id" = 2)
->>>>>>> 9c7d5a7f
   '''
 # ---
 # name: TestSessionRecordings.test_listing_recordings_is_not_nplus1_for_persons.40
   '''
-<<<<<<< HEAD
-  SELECT "posthog_instancesetting"."id",
-         "posthog_instancesetting"."key",
-         "posthog_instancesetting"."raw_value"
-  FROM "posthog_instancesetting"
-  WHERE "posthog_instancesetting"."key" = 'constance:posthog:PERSON_ON_EVENTS_ENABLED'
-  ORDER BY "posthog_instancesetting"."id" ASC
-  LIMIT 1
-=======
   SELECT "posthog_sessionrecordingviewed"."session_id"
   FROM "posthog_sessionrecordingviewed"
   WHERE ("posthog_sessionrecordingviewed"."team_id" = 2
          AND "posthog_sessionrecordingviewed"."user_id" = 2)
->>>>>>> 9c7d5a7f
   '''
 # ---
 # name: TestSessionRecordings.test_listing_recordings_is_not_nplus1_for_persons.41
   '''
-<<<<<<< HEAD
-  SELECT "posthog_instancesetting"."id",
-         "posthog_instancesetting"."key",
-         "posthog_instancesetting"."raw_value"
-  FROM "posthog_instancesetting"
-  WHERE "posthog_instancesetting"."key" = 'constance:posthog:AGGREGATE_BY_DISTINCT_IDS_TEAMS'
-  ORDER BY "posthog_instancesetting"."id" ASC
-  LIMIT 1
-=======
   SELECT "posthog_persondistinctid"."id",
          "posthog_persondistinctid"."team_id",
          "posthog_persondistinctid"."person_id",
@@ -6178,20 +5884,10 @@
                                                       'user4',
                                                       'user5')
          AND "posthog_persondistinctid"."team_id" = 2)
->>>>>>> 9c7d5a7f
   '''
 # ---
 # name: TestSessionRecordings.test_listing_recordings_is_not_nplus1_for_persons.42
   '''
-<<<<<<< HEAD
-  SELECT "posthog_instancesetting"."id",
-         "posthog_instancesetting"."key",
-         "posthog_instancesetting"."raw_value"
-  FROM "posthog_instancesetting"
-  WHERE "posthog_instancesetting"."key" = 'constance:posthog:PERSON_ON_EVENTS_V2_ENABLED'
-  ORDER BY "posthog_instancesetting"."id" ASC
-  LIMIT 1
-=======
   SELECT "posthog_team"."id",
          "posthog_team"."uuid",
          "posthog_team"."organization_id",
@@ -6250,20 +5946,10 @@
   FROM "posthog_team"
   WHERE "posthog_team"."id" = 2
   LIMIT 21
->>>>>>> 9c7d5a7f
   '''
 # ---
 # name: TestSessionRecordings.test_listing_recordings_is_not_nplus1_for_persons.43
   '''
-<<<<<<< HEAD
-  SELECT "posthog_instancesetting"."id",
-         "posthog_instancesetting"."key",
-         "posthog_instancesetting"."raw_value"
-  FROM "posthog_instancesetting"
-  WHERE "posthog_instancesetting"."key" = 'constance:posthog:PERSON_ON_EVENTS_ENABLED'
-  ORDER BY "posthog_instancesetting"."id" ASC
-  LIMIT 1
-=======
   SELECT "posthog_team"."id",
          "posthog_team"."uuid",
          "posthog_team"."organization_id",
@@ -6322,7 +6008,6 @@
   FROM "posthog_team"
   WHERE "posthog_team"."id" = 2
   LIMIT 21
->>>>>>> 9c7d5a7f
   '''
 # ---
 # name: TestSessionRecordings.test_listing_recordings_is_not_nplus1_for_persons.44
@@ -6722,11 +6407,7 @@
   LIMIT 21
   '''
 # ---
-<<<<<<< HEAD
-# name: TestSessionRecordings.test_listing_recordings_is_not_nplus1_for_persons.45
-=======
 # name: TestSessionRecordings.test_listing_recordings_is_not_nplus1_for_persons.50
->>>>>>> 9c7d5a7f
   '''
   SELECT "posthog_sessionrecording"."id",
          "posthog_sessionrecording"."session_id",
@@ -6759,11 +6440,7 @@
          AND "posthog_sessionrecording"."team_id" = 2)
   '''
 # ---
-<<<<<<< HEAD
-# name: TestSessionRecordings.test_listing_recordings_is_not_nplus1_for_persons.46
-=======
 # name: TestSessionRecordings.test_listing_recordings_is_not_nplus1_for_persons.51
->>>>>>> 9c7d5a7f
   '''
   SELECT "posthog_sessionrecordingviewed"."session_id"
   FROM "posthog_sessionrecordingviewed"
@@ -6771,11 +6448,7 @@
          AND "posthog_sessionrecordingviewed"."user_id" = 2)
   '''
 # ---
-<<<<<<< HEAD
-# name: TestSessionRecordings.test_listing_recordings_is_not_nplus1_for_persons.47
-=======
 # name: TestSessionRecordings.test_listing_recordings_is_not_nplus1_for_persons.52
->>>>>>> 9c7d5a7f
   '''
   SELECT "posthog_persondistinctid"."id",
          "posthog_persondistinctid"."team_id",
@@ -6804,11 +6477,7 @@
          AND "posthog_persondistinctid"."team_id" = 2)
   '''
 # ---
-<<<<<<< HEAD
-# name: TestSessionRecordings.test_listing_recordings_is_not_nplus1_for_persons.48
-=======
 # name: TestSessionRecordings.test_listing_recordings_is_not_nplus1_for_persons.53
->>>>>>> 9c7d5a7f
   '''
   SELECT "posthog_team"."id",
          "posthog_team"."uuid",
@@ -6870,11 +6539,7 @@
   LIMIT 21
   '''
 # ---
-<<<<<<< HEAD
-# name: TestSessionRecordings.test_listing_recordings_is_not_nplus1_for_persons.49
-=======
 # name: TestSessionRecordings.test_listing_recordings_is_not_nplus1_for_persons.54
->>>>>>> 9c7d5a7f
   '''
   SELECT "posthog_user"."id",
          "posthog_user"."password",
@@ -6905,20 +6570,6 @@
   LIMIT 21
   '''
 # ---
-<<<<<<< HEAD
-# name: TestSessionRecordings.test_listing_recordings_is_not_nplus1_for_persons.5
-  '''
-  SELECT "posthog_instancesetting"."id",
-         "posthog_instancesetting"."key",
-         "posthog_instancesetting"."raw_value"
-  FROM "posthog_instancesetting"
-  WHERE "posthog_instancesetting"."key" = 'constance:posthog:RATE_LIMIT_ENABLED'
-  ORDER BY "posthog_instancesetting"."id" ASC
-  LIMIT 1
-  '''
-# ---
-# name: TestSessionRecordings.test_listing_recordings_is_not_nplus1_for_persons.50
-=======
 # name: TestSessionRecordings.test_listing_recordings_is_not_nplus1_for_persons.55
   '''
   SELECT "posthog_team"."id",
@@ -7134,7 +6785,6 @@
   '''
 # ---
 # name: TestSessionRecordings.test_listing_recordings_is_not_nplus1_for_persons.60
->>>>>>> 9c7d5a7f
   '''
   SELECT "posthog_team"."id",
          "posthog_team"."uuid",
@@ -7196,294 +6846,6 @@
   LIMIT 21
   '''
 # ---
-<<<<<<< HEAD
-# name: TestSessionRecordings.test_listing_recordings_is_not_nplus1_for_persons.51
-  '''
-  SELECT "posthog_organizationmembership"."id",
-         "posthog_organizationmembership"."organization_id",
-         "posthog_organizationmembership"."user_id",
-         "posthog_organizationmembership"."level",
-         "posthog_organizationmembership"."joined_at",
-         "posthog_organizationmembership"."updated_at",
-         "posthog_organization"."id",
-         "posthog_organization"."name",
-         "posthog_organization"."slug",
-         "posthog_organization"."created_at",
-         "posthog_organization"."updated_at",
-         "posthog_organization"."plugins_access_level",
-         "posthog_organization"."for_internal_metrics",
-         "posthog_organization"."is_member_join_email_enabled",
-         "posthog_organization"."enforce_2fa",
-         "posthog_organization"."is_hipaa",
-         "posthog_organization"."customer_id",
-         "posthog_organization"."available_product_features",
-         "posthog_organization"."usage",
-         "posthog_organization"."never_drop_data",
-         "posthog_organization"."customer_trust_scores",
-         "posthog_organization"."setup_section_2_completed",
-         "posthog_organization"."personalization",
-         "posthog_organization"."domain_whitelist",
-         "posthog_organization"."available_features"
-  FROM "posthog_organizationmembership"
-  INNER JOIN "posthog_organization" ON ("posthog_organizationmembership"."organization_id" = "posthog_organization"."id")
-  WHERE ("posthog_organizationmembership"."organization_id" = '00000000-0000-0000-0000-000000000000'::uuid
-         AND "posthog_organizationmembership"."user_id" = 2)
-  LIMIT 21
-  '''
-# ---
-# name: TestSessionRecordings.test_listing_recordings_is_not_nplus1_for_persons.52
-  '''
-  SELECT "ee_accesscontrol"."id",
-         "ee_accesscontrol"."team_id",
-         "ee_accesscontrol"."resource",
-         "ee_accesscontrol"."access_level",
-         "ee_accesscontrol"."resource_id",
-         "ee_accesscontrol"."organization_member_id",
-         "ee_accesscontrol"."role_id",
-         "ee_accesscontrol"."created_by_id",
-         "ee_accesscontrol"."created_at",
-         "ee_accesscontrol"."updated_at"
-  FROM "ee_accesscontrol"
-  LEFT OUTER JOIN "posthog_organizationmembership" ON ("ee_accesscontrol"."organization_member_id" = "posthog_organizationmembership"."id")
-  WHERE (("ee_accesscontrol"."organization_member_id" IS NULL
-          AND "ee_accesscontrol"."resource" = 'project'
-          AND "ee_accesscontrol"."resource_id" = '629'
-          AND "ee_accesscontrol"."role_id" IS NULL
-          AND "ee_accesscontrol"."team_id" = 2)
-         OR ("posthog_organizationmembership"."user_id" = 2
-             AND "ee_accesscontrol"."resource" = 'project'
-             AND "ee_accesscontrol"."resource_id" = '629'
-             AND "ee_accesscontrol"."role_id" IS NULL
-             AND "ee_accesscontrol"."team_id" = 2)
-         OR ("ee_accesscontrol"."organization_member_id" IS NULL
-             AND "ee_accesscontrol"."resource" = 'session_recording'
-             AND "ee_accesscontrol"."resource_id" IS NULL
-             AND "ee_accesscontrol"."role_id" IS NULL
-             AND "ee_accesscontrol"."team_id" = 2)
-         OR ("posthog_organizationmembership"."user_id" = 2
-             AND "ee_accesscontrol"."resource" = 'session_recording'
-             AND "ee_accesscontrol"."resource_id" IS NULL
-             AND "ee_accesscontrol"."role_id" IS NULL
-             AND "ee_accesscontrol"."team_id" = 2)
-         OR ("ee_accesscontrol"."organization_member_id" IS NULL
-             AND "ee_accesscontrol"."resource" = 'session_recording'
-             AND "ee_accesscontrol"."resource_id" IS NOT NULL
-             AND "ee_accesscontrol"."role_id" IS NULL
-             AND "ee_accesscontrol"."team_id" = 2)
-         OR ("posthog_organizationmembership"."user_id" = 2
-             AND "ee_accesscontrol"."resource" = 'session_recording'
-             AND "ee_accesscontrol"."resource_id" IS NOT NULL
-             AND "ee_accesscontrol"."role_id" IS NULL
-             AND "ee_accesscontrol"."team_id" = 2))
-  '''
-# ---
-# name: TestSessionRecordings.test_listing_recordings_is_not_nplus1_for_persons.53
-  '''
-  SELECT "posthog_organizationmembership"."id",
-         "posthog_organizationmembership"."organization_id",
-         "posthog_organizationmembership"."user_id",
-         "posthog_organizationmembership"."level",
-         "posthog_organizationmembership"."joined_at",
-         "posthog_organizationmembership"."updated_at",
-         "posthog_organization"."id",
-         "posthog_organization"."name",
-         "posthog_organization"."slug",
-         "posthog_organization"."created_at",
-         "posthog_organization"."updated_at",
-         "posthog_organization"."plugins_access_level",
-         "posthog_organization"."for_internal_metrics",
-         "posthog_organization"."is_member_join_email_enabled",
-         "posthog_organization"."enforce_2fa",
-         "posthog_organization"."is_hipaa",
-         "posthog_organization"."customer_id",
-         "posthog_organization"."available_product_features",
-         "posthog_organization"."usage",
-         "posthog_organization"."never_drop_data",
-         "posthog_organization"."customer_trust_scores",
-         "posthog_organization"."setup_section_2_completed",
-         "posthog_organization"."personalization",
-         "posthog_organization"."domain_whitelist",
-         "posthog_organization"."available_features"
-  FROM "posthog_organizationmembership"
-  INNER JOIN "posthog_organization" ON ("posthog_organizationmembership"."organization_id" = "posthog_organization"."id")
-  WHERE "posthog_organizationmembership"."user_id" = 2
-  '''
-# ---
-# name: TestSessionRecordings.test_listing_recordings_is_not_nplus1_for_persons.54
-  '''
-  SELECT "posthog_instancesetting"."id",
-         "posthog_instancesetting"."key",
-         "posthog_instancesetting"."raw_value"
-  FROM "posthog_instancesetting"
-  WHERE "posthog_instancesetting"."key" = 'constance:posthog:PERSON_ON_EVENTS_V2_ENABLED'
-  ORDER BY "posthog_instancesetting"."id" ASC
-  LIMIT 1
-  '''
-# ---
-# name: TestSessionRecordings.test_listing_recordings_is_not_nplus1_for_persons.55
-  '''
-  SELECT "posthog_instancesetting"."id",
-         "posthog_instancesetting"."key",
-         "posthog_instancesetting"."raw_value"
-  FROM "posthog_instancesetting"
-  WHERE "posthog_instancesetting"."key" = 'constance:posthog:PERSON_ON_EVENTS_ENABLED'
-  ORDER BY "posthog_instancesetting"."id" ASC
-  LIMIT 1
-  '''
-# ---
-# name: TestSessionRecordings.test_listing_recordings_is_not_nplus1_for_persons.56
-  '''
-  SELECT "posthog_instancesetting"."id",
-         "posthog_instancesetting"."key",
-         "posthog_instancesetting"."raw_value"
-  FROM "posthog_instancesetting"
-  WHERE "posthog_instancesetting"."key" = 'constance:posthog:PERSON_ON_EVENTS_V2_ENABLED'
-  ORDER BY "posthog_instancesetting"."id" ASC
-  LIMIT 1
-  '''
-# ---
-# name: TestSessionRecordings.test_listing_recordings_is_not_nplus1_for_persons.57
-  '''
-  SELECT "posthog_instancesetting"."id",
-         "posthog_instancesetting"."key",
-         "posthog_instancesetting"."raw_value"
-  FROM "posthog_instancesetting"
-  WHERE "posthog_instancesetting"."key" = 'constance:posthog:PERSON_ON_EVENTS_ENABLED'
-  ORDER BY "posthog_instancesetting"."id" ASC
-  LIMIT 1
-  '''
-# ---
-# name: TestSessionRecordings.test_listing_recordings_is_not_nplus1_for_persons.58
-  '''
-  SELECT "posthog_instancesetting"."id",
-         "posthog_instancesetting"."key",
-         "posthog_instancesetting"."raw_value"
-  FROM "posthog_instancesetting"
-  WHERE "posthog_instancesetting"."key" = 'constance:posthog:PERSON_ON_EVENTS_V2_ENABLED'
-  ORDER BY "posthog_instancesetting"."id" ASC
-  LIMIT 1
-  '''
-# ---
-# name: TestSessionRecordings.test_listing_recordings_is_not_nplus1_for_persons.59
-  '''
-  SELECT "posthog_instancesetting"."id",
-         "posthog_instancesetting"."key",
-         "posthog_instancesetting"."raw_value"
-  FROM "posthog_instancesetting"
-  WHERE "posthog_instancesetting"."key" = 'constance:posthog:PERSON_ON_EVENTS_ENABLED'
-  ORDER BY "posthog_instancesetting"."id" ASC
-  LIMIT 1
-  '''
-# ---
-# name: TestSessionRecordings.test_listing_recordings_is_not_nplus1_for_persons.6
-  '''
-  SELECT "posthog_instancesetting"."id",
-         "posthog_instancesetting"."key",
-         "posthog_instancesetting"."raw_value"
-  FROM "posthog_instancesetting"
-  WHERE "posthog_instancesetting"."key" = 'constance:posthog:PERSON_ON_EVENTS_V2_ENABLED'
-  ORDER BY "posthog_instancesetting"."id" ASC
-  LIMIT 1
-  '''
-# ---
-# name: TestSessionRecordings.test_listing_recordings_is_not_nplus1_for_persons.60
-  '''
-  SELECT "posthog_instancesetting"."id",
-         "posthog_instancesetting"."key",
-         "posthog_instancesetting"."raw_value"
-  FROM "posthog_instancesetting"
-  WHERE "posthog_instancesetting"."key" = 'constance:posthog:PERSON_ON_EVENTS_V2_ENABLED'
-  ORDER BY "posthog_instancesetting"."id" ASC
-  LIMIT 1
-  '''
-# ---
-# name: TestSessionRecordings.test_listing_recordings_is_not_nplus1_for_persons.61
-  '''
-  SELECT "posthog_instancesetting"."id",
-         "posthog_instancesetting"."key",
-         "posthog_instancesetting"."raw_value"
-  FROM "posthog_instancesetting"
-  WHERE "posthog_instancesetting"."key" = 'constance:posthog:PERSON_ON_EVENTS_ENABLED'
-  ORDER BY "posthog_instancesetting"."id" ASC
-  LIMIT 1
-  '''
-# ---
-# name: TestSessionRecordings.test_listing_recordings_is_not_nplus1_for_persons.62
-  '''
-  SELECT "posthog_instancesetting"."id",
-         "posthog_instancesetting"."key",
-         "posthog_instancesetting"."raw_value"
-  FROM "posthog_instancesetting"
-  WHERE "posthog_instancesetting"."key" = 'constance:posthog:AGGREGATE_BY_DISTINCT_IDS_TEAMS'
-  ORDER BY "posthog_instancesetting"."id" ASC
-  LIMIT 1
-  '''
-# ---
-# name: TestSessionRecordings.test_listing_recordings_is_not_nplus1_for_persons.63
-  '''
-  SELECT "posthog_instancesetting"."id",
-         "posthog_instancesetting"."key",
-         "posthog_instancesetting"."raw_value"
-  FROM "posthog_instancesetting"
-  WHERE "posthog_instancesetting"."key" = 'constance:posthog:RECORDINGS_TTL_WEEKS'
-  ORDER BY "posthog_instancesetting"."id" ASC
-  LIMIT 1
-  '''
-# ---
-# name: TestSessionRecordings.test_listing_recordings_is_not_nplus1_for_persons.64
-  '''
-  SELECT "posthog_instancesetting"."id",
-         "posthog_instancesetting"."key",
-         "posthog_instancesetting"."raw_value"
-  FROM "posthog_instancesetting"
-  WHERE "posthog_instancesetting"."key" = 'constance:posthog:PERSON_ON_EVENTS_V2_ENABLED'
-  ORDER BY "posthog_instancesetting"."id" ASC
-  LIMIT 1
-  '''
-# ---
-# name: TestSessionRecordings.test_listing_recordings_is_not_nplus1_for_persons.65
-  '''
-  SELECT "posthog_instancesetting"."id",
-         "posthog_instancesetting"."key",
-         "posthog_instancesetting"."raw_value"
-  FROM "posthog_instancesetting"
-  WHERE "posthog_instancesetting"."key" = 'constance:posthog:PERSON_ON_EVENTS_ENABLED'
-  ORDER BY "posthog_instancesetting"."id" ASC
-  LIMIT 1
-  '''
-# ---
-# name: TestSessionRecordings.test_listing_recordings_is_not_nplus1_for_persons.66
-  '''
-  SELECT "posthog_instancesetting"."id",
-         "posthog_instancesetting"."key",
-         "posthog_instancesetting"."raw_value"
-  FROM "posthog_instancesetting"
-  WHERE "posthog_instancesetting"."key" = 'constance:posthog:AGGREGATE_BY_DISTINCT_IDS_TEAMS'
-  ORDER BY "posthog_instancesetting"."id" ASC
-  LIMIT 1
-  '''
-# ---
-# name: TestSessionRecordings.test_listing_recordings_is_not_nplus1_for_persons.67
-  '''
-  SELECT "posthog_instancesetting"."id",
-         "posthog_instancesetting"."key",
-         "posthog_instancesetting"."raw_value"
-  FROM "posthog_instancesetting"
-  WHERE "posthog_instancesetting"."key" = 'constance:posthog:PERSON_ON_EVENTS_V2_ENABLED'
-  ORDER BY "posthog_instancesetting"."id" ASC
-  LIMIT 1
-  '''
-# ---
-# name: TestSessionRecordings.test_listing_recordings_is_not_nplus1_for_persons.68
-  '''
-  SELECT "posthog_instancesetting"."id",
-         "posthog_instancesetting"."key",
-         "posthog_instancesetting"."raw_value"
-  FROM "posthog_instancesetting"
-  WHERE "posthog_instancesetting"."key" = 'constance:posthog:PERSON_ON_EVENTS_ENABLED'
-  ORDER BY "posthog_instancesetting"."id" ASC
-  LIMIT 1
-=======
 # name: TestSessionRecordings.test_listing_recordings_is_not_nplus1_for_persons.61
   '''
   SELECT "posthog_user"."id",
@@ -7513,20 +6875,10 @@
   FROM "posthog_user"
   WHERE "posthog_user"."id" = 2
   LIMIT 21
->>>>>>> 9c7d5a7f
   '''
 # ---
 # name: TestSessionRecordings.test_listing_recordings_is_not_nplus1_for_persons.69
   '''
-<<<<<<< HEAD
-  SELECT "posthog_instancesetting"."id",
-         "posthog_instancesetting"."key",
-         "posthog_instancesetting"."raw_value"
-  FROM "posthog_instancesetting"
-  WHERE "posthog_instancesetting"."key" = 'constance:posthog:AGGREGATE_BY_DISTINCT_IDS_TEAMS'
-  ORDER BY "posthog_instancesetting"."id" ASC
-  LIMIT 1
-=======
   SELECT "posthog_team"."id",
          "posthog_team"."uuid",
          "posthog_team"."organization_id",
@@ -7578,20 +6930,10 @@
   FROM "posthog_team"
   WHERE "posthog_team"."id" = 2
   LIMIT 21
->>>>>>> 9c7d5a7f
   '''
 # ---
 # name: TestSessionRecordings.test_listing_recordings_is_not_nplus1_for_persons.7
   '''
-<<<<<<< HEAD
-  SELECT "posthog_instancesetting"."id",
-         "posthog_instancesetting"."key",
-         "posthog_instancesetting"."raw_value"
-  FROM "posthog_instancesetting"
-  WHERE "posthog_instancesetting"."key" = 'constance:posthog:PERSON_ON_EVENTS_ENABLED'
-  ORDER BY "posthog_instancesetting"."id" ASC
-  LIMIT 1
-=======
   SELECT "posthog_organizationmembership"."id",
          "posthog_organizationmembership"."organization_id",
          "posthog_organizationmembership"."user_id",
@@ -7620,7 +6962,6 @@
   FROM "posthog_organizationmembership"
   INNER JOIN "posthog_organization" ON ("posthog_organizationmembership"."organization_id" = "posthog_organization"."id")
   WHERE "posthog_organizationmembership"."user_id" = 2
->>>>>>> 9c7d5a7f
   '''
 # ---
 # name: TestSessionRecordings.test_listing_recordings_is_not_nplus1_for_persons.70
@@ -7874,13 +7215,7 @@
          "posthog_organization"."available_features"
   FROM "posthog_organizationmembership"
   INNER JOIN "posthog_organization" ON ("posthog_organizationmembership"."organization_id" = "posthog_organization"."id")
-<<<<<<< HEAD
-  WHERE ("posthog_organizationmembership"."organization_id" = '00000000-0000-0000-0000-000000000000'::uuid
-         AND "posthog_organizationmembership"."user_id" = 2)
-  LIMIT 21
-=======
   WHERE "posthog_organizationmembership"."user_id" = 2
->>>>>>> 9c7d5a7f
   '''
 # ---
 # name: TestSessionRecordings.test_listing_recordings_is_not_nplus1_for_persons.77
@@ -8116,15 +7451,6 @@
 # ---
 # name: TestSessionRecordings.test_listing_recordings_is_not_nplus1_for_persons.88
   '''
-<<<<<<< HEAD
-  SELECT "posthog_instancesetting"."id",
-         "posthog_instancesetting"."key",
-         "posthog_instancesetting"."raw_value"
-  FROM "posthog_instancesetting"
-  WHERE "posthog_instancesetting"."key" = 'constance:posthog:RECORDINGS_TTL_WEEKS'
-  ORDER BY "posthog_instancesetting"."id" ASC
-  LIMIT 1
-=======
   SELECT "posthog_sessionrecording"."id",
          "posthog_sessionrecording"."session_id",
          "posthog_sessionrecording"."team_id",
@@ -8148,7 +7474,6 @@
   FROM "posthog_sessionrecording"
   WHERE ("posthog_sessionrecording"."session_id" IN ('1')
          AND "posthog_sessionrecording"."team_id" = 2)
->>>>>>> 9c7d5a7f
   '''
 # ---
 # name: TestSessionRecordings.test_listing_recordings_is_not_nplus1_for_persons.89
@@ -8290,9 +7615,6 @@
          AND "posthog_persondistinctid"."team_id" = 2)
   '''
 # ---
-<<<<<<< HEAD
-# name: TestSessionRecordings.test_listing_recordings_is_not_nplus1_for_persons.98
-=======
 # name: TestSessionRecordings.test_listing_recordings_is_not_nplus1_for_persons.9
   '''
   SELECT "posthog_sessionrecordingviewed"."session_id"
@@ -8302,7 +7624,6 @@
   '''
 # ---
 # name: TestSessionRecordings.test_listing_recordings_is_not_nplus1_for_persons.90
->>>>>>> 9c7d5a7f
   '''
   SELECT "posthog_team"."id",
          "posthog_team"."uuid",
