--- conflicted
+++ resolved
@@ -1,12 +1,8 @@
 import { actions, connect, events, kea, listeners, path, reducers, selectors } from 'kea'
 import { loaders } from 'kea-loaders'
 import { router, urlToAction } from 'kea-router'
-<<<<<<< HEAD
 import api, { PaginatedResponse } from 'lib/api'
-=======
-import api from 'lib/api'
 import { OrganizationMembershipLevel } from 'lib/constants'
->>>>>>> b8817c14
 import { lemonToast } from 'lib/lemon-ui/LemonToast/LemonToast'
 import { eventUsageLogic } from 'lib/utils/eventUsageLogic'
 import { organizationLogic } from 'scenes/organizationLogic'
