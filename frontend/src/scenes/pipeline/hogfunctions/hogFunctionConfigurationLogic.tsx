--- conflicted
+++ resolved
@@ -118,10 +118,7 @@
         description: subTemplate?.name ?? template.description,
         inputs_schema: template.inputs_schema,
         filters: subTemplate?.filters ?? template.filters,
-<<<<<<< HEAD
         masking: subTemplate?.masking ?? template.masking,
-=======
->>>>>>> 4bb6c504
         hog: template.hog,
         icon_url: template.icon_url,
         inputs,
@@ -566,10 +563,6 @@
 
         resetForm: () => {
             const baseConfig = values.defaultFormState
-<<<<<<< HEAD
-
-=======
->>>>>>> 4bb6c504
             if (!baseConfig) {
                 return
             }
@@ -626,10 +619,6 @@
             const template = values.hogFunction?.template ?? values.template
             if (template) {
                 const config = templateToConfiguration(template, values.subTemplate)
-<<<<<<< HEAD
-=======
-
->>>>>>> 4bb6c504
                 const inputs = config.inputs ?? {}
 
                 // Keep any non-default values
