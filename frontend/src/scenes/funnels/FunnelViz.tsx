import React, { useRef, useEffect, useState } from 'react'
import FunnelGraph from 'funnel-graph-js'
import { Loading, humanFriendlyDuration } from 'lib/utils'
import { useActions, useValues } from 'kea'
import './FunnelViz.scss'
import { funnelLogic } from './funnelLogic'
import { ACTIONS_LINE_GRAPH_LINEAR, FEATURE_FLAGS } from 'lib/constants'
import { LineGraph } from 'scenes/insights/LineGraph'
import { FunnelBarGraph } from './FunnelBarGraph'
import { router } from 'kea-router'
import { IllustrationDanger } from 'lib/components/icons'
import { InputNumber } from 'antd'
import { preflightLogic } from 'scenes/PreflightCheck/logic'
import { ChartDisplayType, ChartParams, FunnelStep } from '~/types'
import { featureFlagLogic } from 'lib/logic/featureFlagLogic'
import { FunnelHistogram } from './FunnelHistogram'

interface FunnelVizProps extends Omit<ChartParams, 'view'> {
    steps: FunnelStep[]
    timeConversionBins: number[]
}

function FunnelEmptyState({ noun }: { noun: string }): JSX.Element {
    return (
        <div className="insight-empty-state error-message">
            <div className="illustration-main">
                <IllustrationDanger />
            </div>
            <h3 className="l3">You can only use funnel {noun} with more than one funnel step.</h3>
        </div>
    )
}

export function FunnelViz({
    steps: stepsParam,
    filters: defaultFilters,
    timeConversionBins,
    dashboardItemId,
    cachedResults,
    inSharedMode,
    color = 'white',
}: FunnelVizProps): JSX.Element | null {
    const container = useRef<HTMLDivElement | null>(null)
    const [steps, setSteps] = useState(stepsParam)
    const logic = funnelLogic({ dashboardItemId, cachedResults, filters: defaultFilters })
    const { results: stepsResult, resultsLoading: funnelLoading, filters, conversionWindowInDays } = useValues(logic)
    const { loadResults: loadFunnel, loadConversionWindow } = useActions(logic)
    const [{ fromItem }] = useState(router.values.hashParams)
    const { preflight } = useValues(preflightLogic)
    const { featureFlags } = useValues(featureFlagLogic)

    function buildChart(): void {
        // Build and mount graph for default "flow" visualization.
        // If steps are empty, new bargraph view is active, or linechart is visible, don't render flow graph.
        if (
            !steps ||
            steps.length === 0 ||
            featureFlags[FEATURE_FLAGS.FUNNEL_BAR_VIZ] ||
            filters.display === ACTIONS_LINE_GRAPH_LINEAR
        ) {
            return
        }
        if (container.current) {
            container.current.innerHTML = ''
        }
        const graph = new FunnelGraph({
            container: '.funnel-graph',
            data: {
                labels: steps.map(
                    (step) =>
                        `${step.name} (${step.count})  ${
                            step.average_conversion_time
                                ? 'Avg Time: ' + humanFriendlyDuration(step.average_conversion_time) || ''
                                : ''
                        }`
                ),
                values: steps.map((step) => step.count),
                colors: ['#66b0ff', 'var(--primary)'],
            },
            displayPercent: true,
        })
        graph.createContainer = () => {}
        graph.container = container.current
        graph.graphContainer = document.createElement('div')
        graph.graphContainer.classList.add('svg-funnel-js__container')

        if (graph.container) {
            graph.container.appendChild(graph.graphContainer)
            graph.draw()
        }
    }

    useEffect(() => {
        if (stepsParam) {
            buildChart()
        } else {
            loadFunnel()
        }

        window.addEventListener('resize', buildChart)
        return window.removeEventListener('resize', buildChart)
    }, [])

    useEffect(() => {
        buildChart()
    }, [steps])

    useEffect(() => {
        setSteps(stepsParam)
    }, [stepsParam])

    useEffect(() => {
        if (stepsResult) {
            setSteps(stepsResult)
            buildChart()
        }
    }, [stepsResult, funnelLoading])

    if (filters.display === ACTIONS_LINE_GRAPH_LINEAR) {
        if ((filters.events?.length || 0) + (filters.actions?.length || 0) == 1) {
            return <FunnelEmptyState noun="trends" />
        }
        return steps && steps.length > 0 && steps[0].labels ? (
            <>
                <div style={{ position: 'absolute', marginTop: -20, textAlign: 'center', width: '90%' }}>
                    {preflight?.is_clickhouse_enabled && (
                        <>
                            converted within&nbsp;
                            <InputNumber
                                size="small"
                                min={1}
                                max={365}
                                defaultValue={conversionWindowInDays}
                                onChange={(days) => loadConversionWindow(Number(days))}
                            />
                            &nbsp;days =&nbsp;
                        </>
                    )}
                    % converted from first to last step
                </div>
                <LineGraph
                    data-attr="trend-line-graph-funnel"
                    type="line"
                    color={color}
                    datasets={steps}
                    labels={steps[0].labels}
                    isInProgress={!filters.date_to}
                    dashboardItemId={dashboardItemId || fromItem}
                    inSharedMode={inSharedMode}
                    percentage={true}
                />
            </>
        ) : null
    }
<<<<<<< HEAD

    if (featureFlags[FEATURE_FLAGS.FUNNEL_BAR_VIZ] && filters.display === ChartDisplayType.FunnelsTimeToConvert) {
=======
    if (featureFlags[FEATURE_FLAGS.FUNNEL_BAR_VIZ] && filters.display == ChartDisplayType.FunnelsTimeToConvert) {
        if (steps && steps.length < 2) {
            return (
                <div className="insight-empty-state error-message">
                    <div className="illustration-main">
                        <IllustrationDanger />
                    </div>
                    <h3 className="l3">You can only use time conversion with more than one funnel step.</h3>
                </div>
            )
        }
>>>>>>> 0721f963
        return timeConversionBins && timeConversionBins.length > 0 ? <FunnelHistogram /> : null
    }

    if (featureFlags[FEATURE_FLAGS.FUNNEL_BAR_VIZ]) {
        return steps && steps.length > 0 ? <FunnelBarGraph steps={steps} /> : null
    }

    return !funnelLoading ? (
        steps && steps.length > 0 ? (
            <div
                data-attr="funnel-viz"
                ref={container}
                className="svg-funnel-js"
                style={{ height: '100%', width: '100%', overflow: 'hidden' }}
            />
        ) : (
            <p style={{ margin: '1rem' }}>This funnel doesn't have any steps. </p>
        )
    ) : (
        <Loading />
    )
}<|MERGE_RESOLUTION|>--- conflicted
+++ resolved
@@ -152,10 +152,6 @@
             </>
         ) : null
     }
-<<<<<<< HEAD
-
-    if (featureFlags[FEATURE_FLAGS.FUNNEL_BAR_VIZ] && filters.display === ChartDisplayType.FunnelsTimeToConvert) {
-=======
     if (featureFlags[FEATURE_FLAGS.FUNNEL_BAR_VIZ] && filters.display == ChartDisplayType.FunnelsTimeToConvert) {
         if (steps && steps.length < 2) {
             return (
@@ -167,7 +163,6 @@
                 </div>
             )
         }
->>>>>>> 0721f963
         return timeConversionBins && timeConversionBins.length > 0 ? <FunnelHistogram /> : null
     }
 
