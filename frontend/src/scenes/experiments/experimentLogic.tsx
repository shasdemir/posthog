import { kea } from 'kea'
import React from 'react'
import api from 'lib/api'
import { dayjs } from 'lib/dayjs'
import { errorToast } from 'lib/utils'
import { generateRandomAnimal } from 'lib/utils/randomAnimal'
import { toast } from 'react-toastify'
import { funnelLogic } from 'scenes/funnels/funnelLogic'
import { cleanFilters } from 'scenes/insights/utils/cleanFilters'
import { teamLogic } from 'scenes/teamLogic'
import { urls } from 'scenes/urls'
import {
    Breadcrumb,
    Experiment,
    ExperimentResults,
    FilterType,
    FunnelVizType,
    InsightModel,
    InsightType,
    InsightShortId,
    MultivariateFlagVariant,
    ChartDisplayType,
    TrendResult,
    FunnelStep,
    AvailableFeature,
} from '~/types'
import { experimentLogicType } from './experimentLogicType'
import { router } from 'kea-router'
import { experimentsLogic } from './experimentsLogic'
import { FunnelLayout } from 'lib/constants'
import { trendsLogic } from 'scenes/trends/trendsLogic'
import { eventUsageLogic } from 'lib/utils/eventUsageLogic'
import { userLogic } from 'scenes/userLogic'

const DEFAULT_DURATION = 14 // days

export const experimentLogic = kea<experimentLogicType>({
    path: ['scenes', 'experiment', 'experimentLogic'],
    connect: {
        values: [teamLogic, ['currentTeamId'], userLogic, ['hasAvailableFeature']],
<<<<<<< HEAD
        actions: [
            experimentsLogic,
            ['updateExperiment', 'addToExperiments'],
            eventUsageLogic,
            [
                'reportNewExperimentButtonClicked',
                'reportExperimentLaunched',
                'reportExperimentCompleted',
                'reportExperimentViewed',
                'reportExperimentCreated',
            ],
        ],
=======
        actions: [experimentsLogic, ['updateExperiments', 'addToExperiments']],
>>>>>>> 6df66208
    },
    actions: {
        setExperiment: (experiment: Experiment) => ({ experiment }),
        createExperiment: (draft?: boolean, runningTime?: number, sampleSize?: number) => ({
            draft,
            runningTime,
            sampleSize,
        }),
        setExperimentInsightId: (shortId: InsightShortId) => ({ shortId }),
        createNewExperimentInsight: (filters?: Partial<FilterType>) => ({ filters }),
        setFilters: (filters: Partial<FilterType>) => ({ filters }),
        setExperimentId: (experimentId: number | 'new') => ({ experimentId }),
        setNewExperimentData: (experimentData: Partial<Experiment>) => ({ experimentData }),
        updateExperimentGroup: (variant: MultivariateFlagVariant, idx: number) => ({ variant, idx }),
        removeExperimentGroup: (idx: number) => ({ idx }),
        setExperimentInsightType: (insightType: InsightType) => ({ insightType }),
        setEditExperiment: (editing: boolean) => ({ editing }),
        resetNewExperiment: true,
        launchExperiment: true,
        endExperiment: true,
        addExperimentGroup: true,
        archiveExperiment: true,
    },
    reducers: {
        experimentId: [
            null as number | 'new' | null,
            {
                setExperimentId: (_, { experimentId }) => experimentId,
            },
        ],
        newExperimentData: [
            null as Partial<Experiment> | null,
            {
                setNewExperimentData: (vals, { experimentData }) => {
                    if (experimentData.filters) {
                        const newFilters = { ...vals?.filters, ...experimentData.filters }
                        return { ...vals, ...experimentData, filters: newFilters }
                    }

                    // assuming setNewExperimentData isn't called with new filters & parameters at the same time
                    if (experimentData.parameters) {
                        const newParameters = { ...vals?.parameters, ...experimentData.parameters }
                        return { ...vals, ...experimentData, parameters: newParameters }
                    }
                    return { ...vals, ...experimentData }
                },
                updateExperimentGroup: (state, { variant, idx }) => {
                    const featureFlagVariants = [...(state?.parameters?.feature_flag_variants || [])]
                    featureFlagVariants[idx] = { ...featureFlagVariants[idx], ...variant }
                    return {
                        ...state,
                        parameters: { ...state?.parameters, feature_flag_variants: featureFlagVariants },
                    }
                },
                addExperimentGroup: (state) => {
                    if (state?.parameters?.feature_flag_variants) {
                        const newRolloutPercentages = percentageDistribution(
                            state.parameters.feature_flag_variants.length + 1
                        )
                        const updatedRolloutPercentageVariants = state.parameters.feature_flag_variants.map(
                            (variant: MultivariateFlagVariant, i: number) => ({
                                ...variant,
                                rollout_percentage: newRolloutPercentages[i],
                            })
                        )
                        return {
                            ...state,
                            parameters: {
                                ...state.parameters,
                                feature_flag_variants: [
                                    ...updatedRolloutPercentageVariants,
                                    {
                                        key: `test_group_${state.parameters.feature_flag_variants.length}`,
                                        rollout_percentage: newRolloutPercentages[newRolloutPercentages.length - 1],
                                    },
                                ],
                            },
                        }
                    }
                    return state
                },
                removeExperimentGroup: (state, { idx }) => {
                    if (!state) {
                        return state
                    }
                    const variants = [...(state.parameters?.feature_flag_variants || [])]
                    variants.splice(idx, 1)
                    const newRolloutPercentages = percentageDistribution(
                        (state?.parameters?.feature_flag_variants || []).length - 1
                    )
                    const updatedVariants = variants.map((variant: MultivariateFlagVariant, i: number) => ({
                        ...variant,
                        rollout_percentage: newRolloutPercentages[i],
                    }))

                    return {
                        ...state,
                        parameters: {
                            ...state.parameters,
                            feature_flag_variants: updatedVariants,
                        },
                    }
                },
                resetNewExperiment: () => ({
                    parameters: {
                        feature_flag_variants: [
                            { key: 'control', rollout_percentage: 50 },
                            { key: 'test', rollout_percentage: 50 },
                        ],
                    },
                }),
            },
        ],
        experimentInsightType: [
            InsightType.FUNNELS as InsightType,
            {
                setExperimentInsightType: (_, { insightType }) => insightType,
            },
        ],
        experimentInsightId: [
            null as InsightShortId | null,
            {
                setExperimentInsightId: (_, { shortId }) => shortId,
            },
        ],
        editingExistingExperiment: [
            false,
            {
                setEditExperiment: (_, { editing }) => editing,
            },
        ],
    },
    listeners: ({ values, actions }) => ({
        createExperiment: async ({ draft, runningTime, sampleSize }) => {
            let response: Experiment | null = null
            const isUpdate = !!values.newExperimentData?.id
            try {
                if (values.newExperimentData?.id) {
                    response = await api.update(
                        `api/projects/${values.currentTeamId}/experiments/${values.experimentId}`,
                        {
                            ...values.newExperimentData,
                            parameters: {
                                ...values.newExperimentData.parameters,
                                recommended_running_time: runningTime,
                                recommended_sample_size: sampleSize,
                            },
                            ...(!draft && { start_date: dayjs() }),
                        }
                    )
                    if (response?.id) {
                        actions.updateExperiments(response)
                        router.actions.push(urls.experiment(response.id))
                        return
                    }
                } else {
                    response = await api.create(`api/projects/${values.currentTeamId}/experiments`, {
                        ...values.newExperimentData,
                        parameters: {
                            ...values.newExperimentData?.parameters,
                            recommended_running_time: runningTime,
                            recommended_sample_size: sampleSize,
                        },
                        ...(!draft && { start_date: dayjs() }),
                    })
                    actions.reportExperimentCreated(response)
                }
            } catch (error) {
                errorToast(
                    'Error creating your experiment',
                    'Attempting to create this experiment returned an error:',
                    error.status !== 0
                        ? error.detail
                        : "Check your internet connection and make sure you don't have an extension blocking our requests.",
                    error.code
                )
                return
            }

            if (response?.id) {
                const experimentId = response.id
                router.actions.push(urls.experiment(experimentId))
                actions.addToExperiments(response)
                toast.success(
                    <div data-attr="success-toast">
                        <h1>Experiment {isUpdate ? 'updated' : 'created'} successfully!</h1>
                        {!isUpdate && <p>Click here to view this experiment.</p>}
                    </div>,
                    {
                        onClick: () => {
                            router.actions.push(urls.experiment(experimentId))
                        },
                        closeOnClick: true,
                        onClose: () => {
                            router.actions.push(urls.experiment(experimentId))
                        },
                    }
                )
            }
        },
        createNewExperimentInsight: async ({ filters }) => {
            let newInsightFilters
            if (values.experimentInsightType === InsightType.FUNNELS) {
                newInsightFilters = cleanFilters({
                    insight: InsightType.FUNNELS,
                    funnel_viz_type: FunnelVizType.Steps,
                    display: ChartDisplayType.FunnelViz,
                    date_from: dayjs().subtract(DEFAULT_DURATION, 'day').format('YYYY-MM-DDTHH:mm'),
                    date_to: dayjs().endOf('d').format('YYYY-MM-DDTHH:mm'),
                    layout: FunnelLayout.horizontal,
                    ...filters,
                })
            } else {
                newInsightFilters = cleanFilters({
                    insight: InsightType.TRENDS,
                    date_from: dayjs().subtract(DEFAULT_DURATION, 'day').format('YYYY-MM-DDTHH:mm'),
                    date_to: dayjs().endOf('d').format('YYYY-MM-DDTHH:mm'),
                    ...filters,
                })
            }

            const newInsight = {
                name: generateRandomAnimal(),
                description: '',
                tags: [],
                filters: newInsightFilters,
                result: null,
            }

            const createdInsight: InsightModel = await api.create(
                `api/projects/${values.currentTeamId}/insights`,
                newInsight
            )
            actions.setExperimentInsightId(createdInsight.short_id)
            actions.setNewExperimentData({ filters: { ...newInsight.filters } })
        },
        setFilters: ({ filters }) => {
            if (values.experimentInsightType === InsightType.FUNNELS) {
                funnelLogic.findMounted({ dashboardItemId: values.experimentInsightId })?.actions.setFilters(filters)
            } else {
                trendsLogic.findMounted({ dashboardItemId: values.experimentInsightId })?.actions.setFilters(filters)
            }
        },
        loadExperimentSuccess: async ({ experimentData }) => {
            actions.reportExperimentViewed(experimentData)
            actions.setExperimentInsightType(experimentData?.filters.insight || InsightType.FUNNELS)
            if (!experimentData?.start_date) {
                // loading a draft experiment
                actions.setNewExperimentData({ ...experimentData })
                actions.createNewExperimentInsight(experimentData?.filters)
            } else {
                actions.resetNewExperiment()
                actions.loadExperimentResults()
            }
        },
<<<<<<< HEAD
        launchExperiment: async () => {
            const startDate = dayjs()
            const response: Experiment = await api.update(
                `api/projects/${values.currentTeamId}/experiments/${values.experimentId}`,
                {
                    start_date: startDate,
                }
            )
            actions.reportExperimentLaunched(values.experimentData, startDate)
            actions.setExperimentId(response.id || 'new')
            actions.loadExperiment()
        },
        endExperiment: async () => {
            const endDate = dayjs()
            const response: Experiment = await api.update(
                `api/projects/${values.currentTeamId}/experiments/${values.experimentId}`,
                {
                    end_date: endDate,
                }
            )
            const duration = endDate.diff(values.experimentData?.start_date, 'second')
            actions.reportExperimentCompleted(values.experimentData, endDate, duration)
            actions.setExperimentId(response.id || 'new')
            actions.loadExperiment()
=======
        launchExperiment: () => {
            actions.updateExperiment({ start_date: dayjs().format('YYYY-MM-DDTHH:mm') })
        },
        endExperiment: async () => {
            actions.updateExperiment({ end_date: dayjs().format('YYYY-MM-DDTHH:mm') })
        },
        archiveExperiment: async () => {
            actions.updateExperiment({ archived: true })
>>>>>>> 6df66208
        },
        setExperimentInsightType: () => {
            if (values.experimentId === 'new' || values.editingExistingExperiment) {
                actions.createNewExperimentInsight()
            } else {
                actions.createNewExperimentInsight(values.experimentData?.filters)
            }
        },
    }),
    loaders: ({ values, actions }) => ({
        experimentData: [
            null as Experiment | null,
            {
                loadExperiment: async () => {
                    if (values.experimentId && values.experimentId !== 'new') {
                        const response = await api.get(
                            `api/projects/${values.currentTeamId}/experiments/${values.experimentId}`
                        )
                        return response as Experiment
                    }
                    return null
                },
                updateExperiment: async (update: Partial<Experiment>) => {
                    const response: Experiment = await api.update(
                        `api/projects/${values.currentTeamId}/experiments/${values.experimentId}`,
                        update
                    )
                    actions.setExperimentId(response.id || 'new')
                    return response
                },
            },
        ],
        experimentResults: [
            null as ExperimentResults | null,
            {
                loadExperimentResults: async () => {
                    try {
                        const response = await api.get(
                            `api/projects/${values.currentTeamId}/experiments/${values.experimentId}/results`
                        )
                        return { ...response, itemID: Math.random().toString(36).substring(2, 15) }
                    } catch (error) {
                        if (error.code === 'no_data') {
                            return null
                        }

                        errorToast(
                            'Error loading experiment results',
                            'Attempting to load results returned an error:',
                            error.status !== 0
                                ? error.detail
                                : "Check your internet connection and make sure you don't have an extension blocking our requests.",
                            error.code
                        )
                        return null
                    }
                },
                emptyExperimentResults: () => null,
            },
        ],
    }),
    selectors: {
        breadcrumbs: [
            (s) => [s.experimentData, s.experimentId],
            (experimentData, experimentId): Breadcrumb[] => [
                {
                    name: 'Experiments',
                    path: urls.experiments(),
                },
                {
                    name: experimentData?.name || 'New Experiment',
                    path: urls.experiment(experimentId || 'new'),
                },
            ],
        ],
        variants: [
            (s) => [s.newExperimentData, s.experimentData],
            (newExperimentData, experimentData): MultivariateFlagVariant[] => {
                if (experimentData?.start_date) {
                    return experimentData?.parameters?.feature_flag_variants || []
                }

                return (
                    newExperimentData?.parameters?.feature_flag_variants ||
                    experimentData?.parameters?.feature_flag_variants ||
                    []
                )
            },
        ],
        minimumDetectableChange: [
            (s) => [s.newExperimentData],
            (newExperimentData): number => {
                return newExperimentData?.parameters?.minimum_detectable_effect || 5
            },
        ],
        minimumSampleSizePerVariant: [
            (s) => [s.minimumDetectableChange],
            (mde) => (conversionRate: number) => {
                // Using the rule of thumb: sampleSize = 16 * sigma^2 / (mde^2)
                // refer https://en.wikipedia.org/wiki/Sample_size_determination with default beta and alpha
                // The results are same as: https://www.evanmiller.org/ab-testing/sample-size.html
                // and also: https://marketing.dynamicyield.com/ab-test-duration-calculator/
                return Math.ceil((1600 * conversionRate * (1 - conversionRate / 100)) / (mde * mde))
            },
        ],
        areResultsSignificant: [
            (s) => [s.experimentResults],
            (experimentResults): boolean => {
                return experimentResults?.significant || false
            },
        ],
        recommendedExposureForCountData: [
            (s) => [s.minimumDetectableChange],
            (mde) =>
                (baseCountData: number): number => {
                    // http://www.columbia.edu/~cjd11/charles_dimaggio/DIRE/styled-4/code-12/
                    const minCountData = (baseCountData * mde) / 100
                    const lambda1 = baseCountData
                    const lambda2 = minCountData + baseCountData

                    // This is exposure in units of days
                    return parseFloat(
                        (
                            4 /
                            Math.pow(Math.sqrt(lambda1 / DEFAULT_DURATION) - Math.sqrt(lambda2 / DEFAULT_DURATION), 2)
                        ).toFixed(1)
                    )
                },
        ],
        expectedRunningTime: [
            () => [],
            () =>
                (entrants: number, sampleSize: number): number => {
                    // recommended people / (actual people / day) = expected days
                    return parseFloat((sampleSize / (entrants / DEFAULT_DURATION)).toFixed(1))
                },
        ],
        conversionRateForVariant: [
            (s) => [s.experimentResults],
            (experimentResults) =>
                (variant: string): string => {
                    const errorResult = "Can't find variant"
                    if (!experimentResults) {
                        return errorResult
                    }
                    const variantResults = (experimentResults?.insight as FunnelStep[][]).find(
                        (variantFunnel: FunnelStep[]) => variantFunnel[0]?.breakdown_value?.[0] === variant
                    )
                    if (!variantResults) {
                        return errorResult
                    }
                    return ((variantResults[variantResults.length - 1].count / variantResults[0].count) * 100).toFixed(
                        1
                    )
                },
        ],
        countDataForVariant: [
            (s) => [s.experimentResults],
            (experimentResults) =>
                (variant: string): string => {
                    const errorResult = "Can't find variant"
                    if (!experimentResults) {
                        return errorResult
                    }
                    const variantResults = (experimentResults?.insight as TrendResult[]).find(
                        (variantTrend: TrendResult) => variantTrend.breakdown_value === variant
                    )
                    if (!variantResults) {
                        return errorResult
                    }
                    return variantResults.count.toString()
                },
        ],
        highestProbabilityVariant: [
            (s) => [s.experimentResults],
            (experimentResults) => {
                if (experimentResults) {
                    const maxValue = Math.max(...Object.values(experimentResults.probability))
                    return Object.keys(experimentResults.probability).find(
                        (key) => Math.abs(experimentResults.probability[key] - maxValue) < Number.EPSILON
                    )
                }
            },
        ],
    },
    urlToAction: ({ actions, values }) => ({
        '/experiments/:id': ({ id }) => {
            actions.emptyExperimentResults()
            if (!values.hasAvailableFeature(AvailableFeature.EXPERIMENTATION)) {
                router.actions.push('/experiments')
                return
            }
            if (id) {
                const parsedId = id === 'new' ? 'new' : parseInt(id)
                // TODO: optimise loading if already loaded Experiment
                // like in featureFlagLogic.tsx
                if (parsedId === 'new') {
                    actions.createNewExperimentInsight()
                    actions.resetNewExperiment()
                    actions.reportNewExperimentButtonClicked()
                }

                actions.setEditExperiment(false)

                if (parsedId !== values.experimentId) {
                    actions.setExperimentId(parsedId)
                }
                if (parsedId !== 'new') {
                    actions.loadExperiment()
                }
            }
        },
    }),
})

function percentageDistribution(variantCount: number): number[] {
    const percentageRounded = Math.round(100 / variantCount)
    const totalRounded = percentageRounded * variantCount
    const delta = totalRounded - 100
    const percentages = new Array(variantCount).fill(percentageRounded)
    percentages[variantCount - 1] = percentageRounded - delta
    return percentages
}<|MERGE_RESOLUTION|>--- conflicted
+++ resolved
@@ -38,22 +38,18 @@
     path: ['scenes', 'experiment', 'experimentLogic'],
     connect: {
         values: [teamLogic, ['currentTeamId'], userLogic, ['hasAvailableFeature']],
-<<<<<<< HEAD
         actions: [
             experimentsLogic,
-            ['updateExperiment', 'addToExperiments'],
+            ['updateExperiments', 'addToExperiments'],
             eventUsageLogic,
             [
-                'reportNewExperimentButtonClicked',
+                'reportExperimentArchived',
                 'reportExperimentLaunched',
                 'reportExperimentCompleted',
                 'reportExperimentViewed',
                 'reportExperimentCreated',
             ],
         ],
-=======
-        actions: [experimentsLogic, ['updateExperiments', 'addToExperiments']],
->>>>>>> 6df66208
     },
     actions: {
         setExperiment: (experiment: Experiment) => ({ experiment }),
@@ -309,41 +305,20 @@
                 actions.loadExperimentResults()
             }
         },
-<<<<<<< HEAD
         launchExperiment: async () => {
             const startDate = dayjs()
-            const response: Experiment = await api.update(
-                `api/projects/${values.currentTeamId}/experiments/${values.experimentId}`,
-                {
-                    start_date: startDate,
-                }
-            )
+            actions.updateExperiment({ start_date: startDate.format('YYYY-MM-DDTHH:mm') })
             actions.reportExperimentLaunched(values.experimentData, startDate)
-            actions.setExperimentId(response.id || 'new')
-            actions.loadExperiment()
         },
         endExperiment: async () => {
             const endDate = dayjs()
-            const response: Experiment = await api.update(
-                `api/projects/${values.currentTeamId}/experiments/${values.experimentId}`,
-                {
-                    end_date: endDate,
-                }
-            )
+            actions.updateExperiment({ end_date: endDate.format('YYYY-MM-DDTHH:mm') })
             const duration = endDate.diff(values.experimentData?.start_date, 'second')
             actions.reportExperimentCompleted(values.experimentData, endDate, duration)
-            actions.setExperimentId(response.id || 'new')
-            actions.loadExperiment()
-=======
-        launchExperiment: () => {
-            actions.updateExperiment({ start_date: dayjs().format('YYYY-MM-DDTHH:mm') })
-        },
-        endExperiment: async () => {
-            actions.updateExperiment({ end_date: dayjs().format('YYYY-MM-DDTHH:mm') })
         },
         archiveExperiment: async () => {
             actions.updateExperiment({ archived: true })
->>>>>>> 6df66208
+            actions.reportExperimentArchived(values.experimentData)
         },
         setExperimentInsightType: () => {
             if (values.experimentId === 'new' || values.editingExistingExperiment) {
@@ -543,7 +518,6 @@
                 if (parsedId === 'new') {
                     actions.createNewExperimentInsight()
                     actions.resetNewExperiment()
-                    actions.reportNewExperimentButtonClicked()
                 }
 
                 actions.setEditExperiment(false)
