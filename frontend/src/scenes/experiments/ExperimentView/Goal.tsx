import '../Experiment.scss'

import { IconInfo, IconPlus } from '@posthog/icons'
import { LemonButton, LemonDivider, LemonModal, Tooltip } from '@posthog/lemon-ui'
import { useActions, useValues } from 'kea'
import { Field, Form } from 'kea-forms'
import { InsightLabel } from 'lib/components/InsightLabel'
import { PropertyFilterButton } from 'lib/components/PropertyFilters/components/PropertyFilterButton'

import { ActionFilter as ActionFilterType, AnyPropertyFilter, Experiment, FilterType, InsightType } from '~/types'

import { experimentLogic } from '../experimentLogic'
import { MetricSelector } from '../MetricSelector'

export function MetricDisplay({ filters }: { filters?: FilterType }): JSX.Element {
    const experimentInsightType = filters?.insight || InsightType.TRENDS

    return (
        <>
            {([...(filters?.events || []), ...(filters?.actions || [])] as ActionFilterType[])
                .sort((a, b) => (a.order || 0) - (b.order || 0))
                .map((event: ActionFilterType, idx: number) => (
                    <div key={idx} className="mb-2">
                        <div className="flex mb-1">
                            {experimentInsightType === InsightType.FUNNELS && (
                                <div
                                    className="shrink-0 w-6 h-6 mr-2 font-bold text-center text-primary-alt border rounded"
                                    // eslint-disable-next-line react/forbid-dom-props
                                    style={{ backgroundColor: 'var(--bg-table)' }}
                                >
                                    {(event.order || 0) + 1}
                                </div>
                            )}
                            <b>
                                <InsightLabel
                                    action={event}
                                    showCountedByTag={experimentInsightType === InsightType.TRENDS}
                                    hideIcon
                                    showEventName
                                />
                            </b>
                        </div>
                        <div className="space-y-1">
                            {event.properties?.map((prop: AnyPropertyFilter) => (
                                <PropertyFilterButton key={prop.key} item={prop} />
                            ))}
                        </div>
                    </div>
                ))}
        </>
    )
}

export function ExposureMetric({ experimentId }: { experimentId: Experiment['id'] }): JSX.Element {
    const { experiment } = useValues(experimentLogic({ experimentId }))
    const { openExperimentExposureModal, updateExperimentExposure } = useActions(experimentLogic({ experimentId }))

    return (
        <>
            <div className="card-secondary mb-2 mt-2">
                Exposure metric
                <Tooltip
                    title={`This metric determines how we calculate exposure for the experiment. Only users who have this event alongside the property '$feature/${experiment.feature_flag_key}' are included in the exposure calculations.`}
                >
                    <IconInfo className="ml-1 text-muted text-sm" />
                </Tooltip>
            </div>
            {experiment.parameters?.custom_exposure_filter ? (
                <MetricDisplay filters={experiment.parameters.custom_exposure_filter} />
            ) : (
                <span className="description">Default via $feature_flag_called events</span>
            )}
            <div className="mb-2 mt-2">
                <span className="flex">
                    <LemonButton type="secondary" size="xsmall" onClick={openExperimentExposureModal} className="mr-2">
                        Change exposure metric
                    </LemonButton>
                    {experiment.parameters?.custom_exposure_filter && (
                        <LemonButton
                            type="secondary"
                            status="danger"
                            size="xsmall"
                            onClick={() => updateExperimentExposure(null)}
                        >
                            Reset
                        </LemonButton>
                    )}
                </span>
            </div>
        </>
    )
}

export function ExperimentGoalModal({ experimentId }: { experimentId: Experiment['id'] }): JSX.Element {
<<<<<<< HEAD
    const { experiment, isExperimentGoalModalOpen, experimentLoading, goalInsightDataLoading } = useValues(
        experimentLogic({ experimentId })
    )
    const { closeExperimentGoalModal, updateExperimentGoal } = useActions(experimentLogic({ experimentId }))
=======
    const { experiment, isExperimentGoalModalOpen, experimentLoading, goalInsightDataLoading, experimentInsightType } =
        useValues(experimentLogic({ experimentId }))
    const { closeExperimentGoalModal, updateExperimentGoal, setNewExperimentInsight } = useActions(
        experimentLogic({ experimentId })
    )
>>>>>>> 15fcf5a1

    const experimentFiltersLength =
        (experiment.filters?.events?.length || 0) + (experiment.filters?.actions?.length || 0)

    return (
        <LemonModal
            isOpen={isExperimentGoalModalOpen}
            onClose={closeExperimentGoalModal}
            width={1000}
            title="Change experiment goal"
            footer={
                <div className="flex items-center gap-2">
                    <LemonButton form="edit-experiment-goal-form" type="secondary" onClick={closeExperimentGoalModal}>
                        Cancel
                    </LemonButton>
                    <LemonButton
                        disabledReason={
                            (goalInsightDataLoading && 'The insight needs to be loaded before saving the goal.') ||
                            (experimentInsightType === InsightType.FUNNELS &&
                                experimentFiltersLength < 2 &&
                                'The experiment needs at least two funnel steps.')
                        }
                        form="edit-experiment-goal-form"
                        onClick={() => {
                            updateExperimentGoal(experiment.filters)
                        }}
                        type="primary"
                        loading={experimentLoading}
                        data-attr="create-annotation-submit"
                    >
                        Save
                    </LemonButton>
                </div>
            }
        >
            <Form
                logic={experimentLogic}
                props={{ experimentId }}
                formKey="experiment"
                id="edit-experiment-goal-form"
                className="space-y-4"
            >
                <Field name="filters">
                    <MetricSelector />
                </Field>
            </Form>
        </LemonModal>
    )
}

export function ExperimentExposureModal({ experimentId }: { experimentId: Experiment['id'] }): JSX.Element {
    const { experiment, isExperimentExposureModalOpen, experimentLoading } = useValues(
        experimentLogic({ experimentId })
    )
    const { closeExperimentExposureModal, updateExperimentExposure } = useActions(experimentLogic({ experimentId }))

    return (
        <LemonModal
            isOpen={isExperimentExposureModalOpen}
            onClose={closeExperimentExposureModal}
            width={1000}
            title="Change experiment exposure"
            footer={
                <div className="flex items-center gap-2">
                    <LemonButton
                        form="edit-experiment-exposure-form"
                        type="secondary"
                        onClick={closeExperimentExposureModal}
                    >
                        Cancel
                    </LemonButton>
                    <LemonButton
                        form="edit-experiment-exposure-form"
                        onClick={() => {
                            if (experiment.parameters.custom_exposure_filter) {
                                updateExperimentExposure(experiment.parameters.custom_exposure_filter)
                            }
                        }}
                        type="primary"
                        loading={experimentLoading}
                        data-attr="create-annotation-submit"
                    >
                        Save
                    </LemonButton>
                </div>
            }
        >
            <Form
                logic={experimentLogic}
                props={{ experimentId }}
                formKey="experiment"
                id="edit-experiment-exposure-form"
                className="space-y-4"
            >
                <Field name="filters">
                    <MetricSelector forceTrendExposureMetric />
                </Field>
            </Form>
        </LemonModal>
    )
}

export function Goal(): JSX.Element {
    const { experiment, experimentId, experimentInsightType, experimentMathAggregationForTrends, hasGoalSet } =
        useValues(experimentLogic)
    const { openExperimentGoalModal } = useActions(experimentLogic({ experimentId }))

    return (
        <div>
            <div>
                <div className="inline-flex space-x-2">
                    <h2 className="font-semibold text-lg mb-0">Experiment goal</h2>
                    <Tooltip
                        title={
                            <>
                                {' '}
                                This <b>{experimentInsightType === InsightType.FUNNELS ? 'funnel' : 'trend'}</b>{' '}
                                {experimentInsightType === InsightType.FUNNELS
                                    ? 'experiment measures conversion at each stage.'
                                    : 'experiment tracks the count of a single metric.'}
                            </>
                        }
                    >
                        <IconInfo className="text-muted-alt text-base" />
                    </Tooltip>
                </div>
            </div>
            {!hasGoalSet ? (
                <div className="text-muted">
                    <div className="text-sm text-balance mt-2 mb-2">
                        Add the main goal before launching the experiment.
                    </div>
                    <LemonButton
                        icon={<IconPlus />}
                        type="secondary"
                        size="small"
                        data-attr="add-experiment-goal"
                        onClick={openExperimentGoalModal}
                    >
                        Add goal
                    </LemonButton>
                </div>
            ) : (
                <div className="inline-flex space-x-6">
                    <div>
                        <div className="card-secondary mb-2 mt-2">
                            {experimentInsightType === InsightType.FUNNELS ? 'Conversion goal steps' : 'Trend goal'}
                        </div>
                        <MetricDisplay filters={experiment.filters} />
                        <LemonButton size="xsmall" type="secondary" onClick={openExperimentGoalModal}>
                            Change goal
                        </LemonButton>
                    </div>
                    {experimentInsightType === InsightType.TRENDS && !experimentMathAggregationForTrends() && (
                        <>
                            <LemonDivider className="" vertical />
                            <div className="">
                                <div className="mt-auto ml-auto">
                                    <ExposureMetric experimentId={experimentId} />
                                </div>
                            </div>
                        </>
                    )}
                </div>
            )}
        </div>
    )
}<|MERGE_RESOLUTION|>--- conflicted
+++ resolved
@@ -92,18 +92,9 @@
 }
 
 export function ExperimentGoalModal({ experimentId }: { experimentId: Experiment['id'] }): JSX.Element {
-<<<<<<< HEAD
-    const { experiment, isExperimentGoalModalOpen, experimentLoading, goalInsightDataLoading } = useValues(
-        experimentLogic({ experimentId })
-    )
-    const { closeExperimentGoalModal, updateExperimentGoal } = useActions(experimentLogic({ experimentId }))
-=======
     const { experiment, isExperimentGoalModalOpen, experimentLoading, goalInsightDataLoading, experimentInsightType } =
         useValues(experimentLogic({ experimentId }))
-    const { closeExperimentGoalModal, updateExperimentGoal, setNewExperimentInsight } = useActions(
-        experimentLogic({ experimentId })
-    )
->>>>>>> 15fcf5a1
+    const { closeExperimentGoalModal, updateExperimentGoal } = useActions(experimentLogic({ experimentId }))
 
     const experimentFiltersLength =
         (experiment.filters?.events?.length || 0) + (experiment.filters?.actions?.length || 0)
