import posthog from 'posthog-js'
import {
    ActionType,
    RawAnnotationType,
    CohortType,
    EventDefinitionType,
    DashboardCollaboratorType,
    DashboardType,
    EventDefinition,
    EventType,
    ExportedAssetType,
    FeatureFlagType,
    InsightModel,
    IntegrationType,
    LicenseType,
    OrganizationType,
    PersonListParams,
    PersonProperty,
    PersonType,
    PluginLogEntry,
    PropertyDefinition,
    SharingConfigurationType,
    SlackChannelType,
    SubscriptionType,
    TeamType,
    UserType,
    MediaUploadResponse,
    SessionRecordingsResponse,
    SessionRecordingPropertiesType,
    EventsListQueryParams,
    SessionRecordingPlaylistType,
<<<<<<< HEAD
    DashboardTemplateListing,
    DashboardTemplateRefresh,
=======
    RoleType,
    RoleMemberType,
    OrganizationResourcePermissionType,
    RolesListParams,
    FeatureFlagAssociatedRoleType,
    SessionRecordingType,
>>>>>>> fc21e8b8
} from '~/types'
import { getCurrentOrganizationId, getCurrentTeamId } from './utils/logics'
import { CheckboxValueType } from 'antd/lib/checkbox/Group'
import { LOGS_PORTION_LIMIT } from 'scenes/plugins/plugin/pluginLogsLogic'
import { toParams } from 'lib/utils'
import { DashboardPrivilegeLevel } from './constants'
import { EVENT_DEFINITIONS_PER_PAGE } from 'scenes/data-management/events/eventDefinitionsTableLogic'
import { EVENT_PROPERTY_DEFINITIONS_PER_PAGE } from 'scenes/data-management/event-properties/eventPropertyDefinitionsTableLogic'
import { ActivityLogItem, ActivityScope } from 'lib/components/ActivityLog/humanizeActivity'
import { ActivityLogProps } from 'lib/components/ActivityLog/ActivityLog'
import { SavedSessionRecordingPlaylistsResult } from 'scenes/session-recordings/saved-playlists/savedSessionRecordingPlaylistsLogic'
import { UpdatedRecordingResponse } from 'scenes/session-recordings/saved-playlists/savedSessionRecordingPlaylistModelLogic'

export const ACTIVITY_PAGE_SIZE = 20

export interface PaginatedResponse<T> {
    results: T[]
    next?: string
    previous?: string
    missing_persons?: number
}

export interface CountedPaginatedResponse<T> extends PaginatedResponse<T> {
    total_count: number
}

export interface ApiMethodOptions {
    signal?: AbortSignal
}

const CSRF_COOKIE_NAME = 'posthog_csrftoken'

export function getCookie(name: string): string | null {
    let cookieValue: string | null = null
    if (document.cookie && document.cookie !== '') {
        for (let cookie of document.cookie.split(';')) {
            cookie = cookie.trim()
            // Does this cookie string begin with the name we want?
            if (cookie.substring(0, name.length + 1) === name + '=') {
                cookieValue = decodeURIComponent(cookie.substring(name.length + 1))
                break
            }
        }
    }
    return cookieValue
}

export async function getJSONOrThrow(response: Response): Promise<any> {
    try {
        return await response.json()
    } catch (e) {
        return { statusText: response.statusText }
    }
}

class ApiRequest {
    private pathComponents: string[]
    private queryString: string | undefined

    constructor() {
        this.pathComponents = []
    }

    // URL assembly

    public assembleEndpointUrl(): string {
        let url = this.pathComponents.join('/')
        if (this.queryString) {
            if (!this.queryString.startsWith('?')) {
                url += '?'
            }
            url += this.queryString
        }
        return url
    }

    public assembleFullUrl(includeLeadingSlash = false): string {
        return (includeLeadingSlash ? '/api/' : 'api/') + this.assembleEndpointUrl()
    }

    // Generic endpoint composition

    private addPathComponent(component: string | number): ApiRequest {
        this.pathComponents.push(component.toString())
        return this
    }

    public withQueryString(queryString?: string): ApiRequest {
        this.queryString = queryString
        return this
    }

    public withAction(apiAction: string): ApiRequest {
        return this.addPathComponent(apiAction)
    }

    // API-aware endpoint composition

    // # Utils
    public current(): ApiRequest {
        return this.addPathComponent('@current')
    }

    // # Organizations
    public organizations(): ApiRequest {
        return this.addPathComponent('organizations')
    }

    public organizationsDetail(id: OrganizationType['id'] = getCurrentOrganizationId()): ApiRequest {
        return this.organizations().addPathComponent(id)
    }

    public organizationResourceAccess(): ApiRequest {
        return this.organizations().current().addPathComponent('resource_access')
    }

    public organizationResourceAccessDetail(id: OrganizationResourcePermissionType['id']): ApiRequest {
        return this.organizationResourceAccess().addPathComponent(id)
    }

    // # Projects
    public projects(): ApiRequest {
        return this.addPathComponent('projects')
    }

    public projectsDetail(id: TeamType['id'] = getCurrentTeamId()): ApiRequest {
        return this.projects().addPathComponent(id)
    }

    // # Insights
    public insights(teamId?: TeamType['id']): ApiRequest {
        return this.projectsDetail(teamId).addPathComponent('insights')
    }

    public insight(id: InsightModel['id'], teamId?: TeamType['id']): ApiRequest {
        return this.insights(teamId).addPathComponent(id)
    }

    public insightsActivity(teamId?: TeamType['id']): ApiRequest {
        return this.insights(teamId).addPathComponent('activity')
    }

    public insightSharing(id: InsightModel['id'], teamId?: TeamType['id']): ApiRequest {
        return this.insight(id, teamId).addPathComponent('sharing')
    }

    // # Plugins
    public plugins(): ApiRequest {
        return this.addPathComponent('plugins')
    }

    public pluginLogs(pluginConfigId: number): ApiRequest {
        return this.addPathComponent('plugin_configs').addPathComponent(pluginConfigId).addPathComponent('logs')
    }

    public pluginsActivity(): ApiRequest {
        return this.organizations().current().plugins().addPathComponent('activity')
    }

    // # Actions
    public actions(teamId?: TeamType['id']): ApiRequest {
        return this.projectsDetail(teamId).addPathComponent('actions')
    }

    public actionsDetail(actionId: ActionType['id'], teamId?: TeamType['id']): ApiRequest {
        return this.actions(teamId).addPathComponent(actionId)
    }

    // # Exports
    public exports(teamId?: TeamType['id']): ApiRequest {
        return this.projectsDetail(teamId).addPathComponent('exports')
    }

    public export(id: number, teamId?: TeamType['id']): ApiRequest {
        return this.exports(teamId).addPathComponent(id)
    }

    // # Events
    public events(teamId?: TeamType['id']): ApiRequest {
        return this.projectsDetail(teamId).addPathComponent('events')
    }

    public event(id: EventType['id'], teamId?: TeamType['id']): ApiRequest {
        return this.events(teamId).addPathComponent(id)
    }

    // # Data management
    public eventDefinitions(teamId?: TeamType['id']): ApiRequest {
        return this.projectsDetail(teamId).addPathComponent('event_definitions')
    }

    public eventDefinitionDetail(eventDefinitionId: EventDefinition['id'], teamId?: TeamType['id']): ApiRequest {
        return this.projectsDetail(teamId).addPathComponent('event_definitions').addPathComponent(eventDefinitionId)
    }

    public propertyDefinitions(teamId?: TeamType['id']): ApiRequest {
        return this.projectsDetail(teamId).addPathComponent('property_definitions')
    }

    public propertyDefinitionDetail(
        propertyDefinitionId: PropertyDefinition['id'],
        teamId?: TeamType['id']
    ): ApiRequest {
        return this.projectsDetail(teamId)
            .addPathComponent('property_definitions')
            .addPathComponent(propertyDefinitionId)
    }

    // # Cohorts
    public cohorts(teamId?: TeamType['id']): ApiRequest {
        return this.projectsDetail(teamId).addPathComponent('cohorts')
    }

    public cohortsDetail(cohortId: CohortType['id'], teamId?: TeamType['id']): ApiRequest {
        return this.cohorts(teamId).addPathComponent(cohortId)
    }

    // Recordings
    public recording(recordingId: SessionRecordingType['id'], teamId?: TeamType['id']): ApiRequest {
        return this.projectsDetail(teamId).addPathComponent('session_recordings').addPathComponent(recordingId)
    }
    public recordings(teamId?: TeamType['id']): ApiRequest {
        return this.projectsDetail(teamId).addPathComponent('session_recordings')
    }
    public recordingPlaylists(teamId?: TeamType['id']): ApiRequest {
        return this.projectsDetail(teamId).addPathComponent('session_recording_playlists')
    }
    public recordingPlaylist(
        playlistId?: SessionRecordingPlaylistType['short_id'],
        teamId?: TeamType['id']
    ): ApiRequest {
        return this.projectsDetail(teamId)
            .addPathComponent('session_recording_playlists')
            .addPathComponent(String(playlistId))
    }

    // # Dashboards
    public dashboards(teamId?: TeamType['id']): ApiRequest {
        return this.projectsDetail(teamId).addPathComponent('dashboards')
    }

    public dashboardsDetail(dashboardId: DashboardType['id'], teamId?: TeamType['id']): ApiRequest {
        return this.dashboards(teamId).addPathComponent(dashboardId)
    }

    public dashboardCollaborators(dashboardId: DashboardType['id'], teamId?: TeamType['id']): ApiRequest {
        return this.dashboardsDetail(dashboardId, teamId).addPathComponent('collaborators')
    }

    public dashboardSharing(dashboardId: DashboardType['id'], teamId?: TeamType['id']): ApiRequest {
        return this.dashboardsDetail(dashboardId, teamId).addPathComponent('sharing')
    }

    public dashboardCollaboratorsDetail(
        dashboardId: DashboardType['id'],
        userUuid: UserType['uuid'],
        teamId?: TeamType['id']
    ): ApiRequest {
        return this.dashboardCollaborators(dashboardId, teamId).addPathComponent(userUuid)
    }

<<<<<<< HEAD
    public dashboardTemplate(id: string, basic: boolean = false, teamId?: TeamType['id']): ApiRequest {
        return this.projectsDetail(teamId)
            .addPathComponent('dashboard_templates')
            .addPathComponent(id)
            .withQueryString(toParams({ basic: basic ? 'true' : 'false' }))
    }

    public dashboardTemplates(teamId?: TeamType['id']): ApiRequest {
        return this.projectsDetail(teamId).addPathComponent('dashboard_templates')
    }

    public refreshDashboardTemplatesFromRepository(id?: string, teamId?: TeamType['id']): ApiRequest {
        const request = this.projectsDetail(teamId)
            .addPathComponent('dashboard_templates')
            .addPathComponent('refresh_global_templates')

        if (id) {
            return request.withQueryString(toParams({ task_id: id }))
        }
        return request
=======
    // # Roles

    public roles(): ApiRequest {
        return this.organizations().current().addPathComponent('roles')
    }

    public rolesDetail(roleId: RoleType['id']): ApiRequest {
        return this.roles().addPathComponent(roleId)
    }

    public roleMemberships(roleId: RoleType['id']): ApiRequest {
        return this.rolesDetail(roleId).addPathComponent('role_memberships')
    }

    public roleMembershipsDetail(roleId: RoleType['id'], userUuid: UserType['uuid']): ApiRequest {
        return this.roleMemberships(roleId).addPathComponent(userUuid)
>>>>>>> fc21e8b8
    }

    // # Persons
    public persons(teamId?: TeamType['id']): ApiRequest {
        return this.projectsDetail(teamId).addPathComponent('persons')
    }

    public person(id: string | number, teamId?: TeamType['id']): ApiRequest {
        return this.persons(teamId).addPathComponent(id)
    }

    public personActivity(id: string | number | undefined): ApiRequest {
        if (id) {
            return this.person(id).addPathComponent('activity')
        }
        return this.persons().addPathComponent('activity')
    }

    // # Annotations
    public annotations(teamId?: TeamType['id']): ApiRequest {
        return this.projectsDetail(teamId).addPathComponent('annotations')
    }

    public annotation(id: RawAnnotationType['id'], teamId?: TeamType['id']): ApiRequest {
        return this.annotations(teamId).addPathComponent(id)
    }

    // # Feature flags
    public featureFlags(teamId: TeamType['id']): ApiRequest {
        return this.projectsDetail(teamId).addPathComponent('feature_flags')
    }

    public featureFlag(id: FeatureFlagType['id'], teamId: TeamType['id']): ApiRequest {
        if (!id) {
            throw new Error('Must provide an ID for the feature flag to construct the URL')
        }
        return this.featureFlags(teamId).addPathComponent(id)
    }

    public featureFlagsActivity(id: FeatureFlagType['id'], teamId: TeamType['id']): ApiRequest {
        if (id) {
            return this.featureFlag(id, teamId).addPathComponent('activity')
        }
        return this.featureFlags(teamId).addPathComponent('activity')
    }

    // # Licenses
    public licenses(): ApiRequest {
        return this.addPathComponent('license')
    }

    public license(id: LicenseType['id']): ApiRequest {
        return this.licenses().addPathComponent(id)
    }

    // # Subscriptions
    public subscriptions(teamId?: TeamType['id']): ApiRequest {
        return this.projectsDetail(teamId).addPathComponent('subscriptions')
    }

    public subscription(id: SubscriptionType['id'], teamId?: TeamType['id']): ApiRequest {
        return this.subscriptions(teamId).addPathComponent(id)
    }

    // # Integrations
    public integrations(teamId?: TeamType['id']): ApiRequest {
        return this.projectsDetail(teamId).addPathComponent('integrations')
    }

    public integration(id: IntegrationType['id'], teamId?: TeamType['id']): ApiRequest {
        return this.integrations(teamId).addPathComponent(id)
    }

    public integrationSlackChannels(id: IntegrationType['id'], teamId?: TeamType['id']): ApiRequest {
        return this.integrations(teamId).addPathComponent(id).addPathComponent('channels')
    }

    public media(teamId?: TeamType['id']): ApiRequest {
        return this.projectsDetail(teamId).addPathComponent('uploaded_media')
    }

    // Resource Access Permissions

    public featureFlagAccessPermissions(flagId: FeatureFlagType['id']): ApiRequest {
        return this.featureFlag(flagId, getCurrentTeamId()).addPathComponent('role_access')
    }

    public featureFlagAccessPermissionsDetail(
        flagId: FeatureFlagType['id'],
        id: FeatureFlagAssociatedRoleType['id']
    ): ApiRequest {
        return this.featureFlagAccessPermissions(flagId).addPathComponent(id)
    }

    // Request finalization

    public async get(options?: ApiMethodOptions): Promise<any> {
        return await api.get(this.assembleFullUrl(), options)
    }

    public async getResponse(options?: ApiMethodOptions): Promise<Response> {
        return await api.getResponse(this.assembleFullUrl(), options)
    }

    public async update(options?: { data: any }): Promise<any> {
        return await api.update(this.assembleFullUrl(), options?.data)
    }

    public async create(options?: { data: any }): Promise<any> {
        return await api.create(this.assembleFullUrl(), options?.data)
    }

    public async delete(): Promise<any> {
        return await api.delete(this.assembleFullUrl())
    }
}

const normalizeUrl = (url: string): string => {
    if (url.indexOf('http') !== 0) {
        if (!url.startsWith('/')) {
            url = '/' + url
        }

        url = url + (url.indexOf('?') === -1 && url[url.length - 1] !== '/' ? '/' : '')
    }
    return url
}

const PROJECT_ID_REGEX = /\/api\/projects\/(\w+)(?:$|[/?#])/

const ensureProjectIdNotInvalid = (url: string): void => {
    const projectIdMatch = PROJECT_ID_REGEX.exec(url)
    if (projectIdMatch) {
        const projectId = projectIdMatch[1].trim()
        if (projectId === 'null' || projectId === 'undefined') {
            throw { status: 0, detail: 'Cannot make request - project ID is unknown.' }
        }
    }
}

const api = {
    actions: {
        async get(actionId: ActionType['id']): Promise<ActionType> {
            return await new ApiRequest().actionsDetail(actionId).get()
        },
        async create(actionData: Partial<ActionType>, temporaryToken?: string): Promise<ActionType> {
            return await new ApiRequest()
                .actions()
                .withQueryString(temporaryToken ? `temporary_token=${temporaryToken}` : '')
                .create({ data: actionData })
        },
        async update(
            actionId: ActionType['id'],
            actionData: Partial<ActionType>,
            temporaryToken?: string
        ): Promise<ActionType> {
            return await new ApiRequest()
                .actionsDetail(actionId)
                .withQueryString(temporaryToken ? `temporary_token=${temporaryToken}` : '')
                .update({ data: actionData })
        },
        async list(params?: string): Promise<PaginatedResponse<ActionType>> {
            return await new ApiRequest().actions().withQueryString(params).get()
        },
        async getCount(actionId: ActionType['id']): Promise<number> {
            return (await new ApiRequest().actionsDetail(actionId).withAction('count').get()).count
        },
        determineDeleteEndpoint(): string {
            return new ApiRequest().actions().assembleEndpointUrl()
        },
    },

    activity: {
        list(
            activityLogProps: ActivityLogProps,
            page: number = 1,
            teamId: TeamType['id'] = getCurrentTeamId()
        ): Promise<CountedPaginatedResponse<ActivityLogItem>> {
            const requestForScope: Record<ActivityScope, (props: ActivityLogProps) => ApiRequest> = {
                [ActivityScope.FEATURE_FLAG]: (props) => {
                    return new ApiRequest().featureFlagsActivity((props.id ?? null) as number | null, teamId)
                },
                [ActivityScope.PERSON]: (props) => {
                    return new ApiRequest().personActivity(props.id)
                },
                [ActivityScope.INSIGHT]: () => {
                    return new ApiRequest().insightsActivity(teamId)
                },
                [ActivityScope.PLUGIN]: () => {
                    return new ApiRequest().pluginsActivity()
                },
                [ActivityScope.PLUGIN_CONFIG]: () => {
                    return new ApiRequest().pluginsActivity()
                },
            }

            const pagingParameters = { page: page || 1, limit: ACTIVITY_PAGE_SIZE }
            return requestForScope[activityLogProps.scope](activityLogProps)
                .withQueryString(toParams(pagingParameters))
                .get()
        },
    },

    exports: {
        determineExportUrl(exportId: number, teamId: TeamType['id'] = getCurrentTeamId()): string {
            return new ApiRequest()
                .export(exportId, teamId)
                .withAction('content')
                .withQueryString('download=true')
                .assembleFullUrl(true)
        },

        async create(
            data: Partial<ExportedAssetType>,
            params: Record<string, any> = {},
            teamId: TeamType['id'] = getCurrentTeamId()
        ): Promise<ExportedAssetType> {
            return new ApiRequest().exports(teamId).withQueryString(toParams(params)).create({ data })
        },

        async get(id: number, teamId: TeamType['id'] = getCurrentTeamId()): Promise<ExportedAssetType> {
            return new ApiRequest().export(id, teamId).get()
        },
    },

    events: {
        async get(
            id: EventType['id'],
            includePerson: boolean = false,
            teamId: TeamType['id'] = getCurrentTeamId()
        ): Promise<EventType> {
            let apiRequest = new ApiRequest().event(id, teamId)
            if (includePerson) {
                apiRequest = apiRequest.withQueryString(toParams({ include_person: true }))
            }
            return await apiRequest.get()
        },
        async list(
            filters: EventsListQueryParams,
            limit: number = 10,
            teamId: TeamType['id'] = getCurrentTeamId()
        ): Promise<PaginatedResponse<EventType[]>> {
            const params: EventsListQueryParams = { ...filters, limit, orderBy: ['-timestamp'] }
            return new ApiRequest().events(teamId).withQueryString(toParams(params)).get()
        },
        determineListEndpoint(
            filters: EventsListQueryParams,
            limit: number = 10,
            teamId: TeamType['id'] = getCurrentTeamId()
        ): string {
            const params: EventsListQueryParams = { ...filters, limit, orderBy: ['-timestamp'] }
            return new ApiRequest().events(teamId).withQueryString(toParams(params)).assembleFullUrl()
        },
    },

    eventDefinitions: {
        async get({ eventDefinitionId }: { eventDefinitionId: EventDefinition['id'] }): Promise<EventDefinition> {
            return new ApiRequest().eventDefinitionDetail(eventDefinitionId).get()
        },
        async update({
            eventDefinitionId,
            eventDefinitionData,
        }: {
            eventDefinitionId: EventDefinition['id']
            eventDefinitionData: Partial<Omit<EventDefinition, 'owner'> & { owner: number | null }>
        }): Promise<EventDefinition> {
            return new ApiRequest().eventDefinitionDetail(eventDefinitionId).update({ data: eventDefinitionData })
        },
        async list({
            limit = EVENT_DEFINITIONS_PER_PAGE,
            teamId = getCurrentTeamId(),
            ...params
        }: {
            limit?: number
            offset?: number
            teamId?: TeamType['id']
            event_type?: EventDefinitionType
        }): Promise<PaginatedResponse<EventDefinition>> {
            return new ApiRequest()
                .eventDefinitions(teamId)
                .withQueryString(toParams({ limit, ...params }))
                .get()
        },
        determineListEndpoint({
            limit = EVENT_DEFINITIONS_PER_PAGE,
            teamId = getCurrentTeamId(),
            ...params
        }: {
            limit?: number
            offset?: number
            teamId?: TeamType['id']
            event_type?: EventDefinitionType
        }): string {
            return new ApiRequest()
                .eventDefinitions(teamId)
                .withQueryString(toParams({ limit, ...params }))
                .assembleFullUrl()
        },
    },

    propertyDefinitions: {
        async get({
            propertyDefinitionId,
        }: {
            propertyDefinitionId: PropertyDefinition['id']
        }): Promise<PropertyDefinition> {
            return new ApiRequest().propertyDefinitionDetail(propertyDefinitionId).get()
        },
        async update({
            propertyDefinitionId,
            propertyDefinitionData,
        }: {
            propertyDefinitionId: PropertyDefinition['id']
            propertyDefinitionData: Partial<PropertyDefinition>
        }): Promise<PropertyDefinition> {
            return new ApiRequest()
                .propertyDefinitionDetail(propertyDefinitionId)
                .update({ data: propertyDefinitionData })
        },
        async list({
            limit = EVENT_PROPERTY_DEFINITIONS_PER_PAGE,
            teamId = getCurrentTeamId(),
            ...params
        }: {
            event_names?: string[]
            excluded_properties?: string[]
            properties?: string[]
            is_event_property?: boolean
            limit?: number
            offset?: number
            teamId?: TeamType['id']
        }): Promise<PaginatedResponse<PropertyDefinition>> {
            return new ApiRequest()
                .propertyDefinitions(teamId)
                .withQueryString(
                    toParams({
                        limit,
                        ...params,
                        ...(params.properties ? { properties: params.properties.join(',') } : {}),
                    })
                )
                .get()
        },
        determineListEndpoint({
            limit = EVENT_PROPERTY_DEFINITIONS_PER_PAGE,
            teamId = getCurrentTeamId(),
            ...params
        }: {
            event_names?: string[]
            excluded_properties?: string[]
            is_event_property?: boolean
            is_feature_flag?: boolean
            limit?: number
            offset?: number
            teamId?: TeamType['id']
        }): string {
            return new ApiRequest()
                .propertyDefinitions(teamId)
                .withQueryString(
                    toParams({
                        limit,
                        ...params,
                    })
                )
                .assembleFullUrl()
        },
    },

    cohorts: {
        async get(cohortId: CohortType['id']): Promise<CohortType> {
            return await new ApiRequest().cohortsDetail(cohortId).get()
        },
        async create(cohortData: Partial<CohortType>, filterParams?: string): Promise<CohortType> {
            return await new ApiRequest().cohorts().withQueryString(filterParams).create({ data: cohortData })
        },
        async update(
            cohortId: CohortType['id'],
            cohortData: Partial<CohortType>,
            filterParams?: string
        ): Promise<CohortType> {
            return await new ApiRequest()
                .cohortsDetail(cohortId)
                .withQueryString(filterParams)
                .update({ data: cohortData })
        },
        async list(): Promise<PaginatedResponse<CohortType>> {
            // TODO: Remove hard limit and paginate cohorts
            return await new ApiRequest().cohorts().withQueryString('limit=600').get()
        },
        determineDeleteEndpoint(): string {
            return new ApiRequest().cohorts().assembleEndpointUrl()
        },
        determineListUrl(cohortId: number | 'new', params: PersonListParams): string {
            return `/api/cohort/${cohortId}/persons?${toParams(params)}`
        },
    },

    dashboards: {
        collaborators: {
            async list(dashboardId: DashboardType['id']): Promise<DashboardCollaboratorType[]> {
                return await new ApiRequest().dashboardCollaborators(dashboardId).get()
            },
            async create(
                dashboardId: DashboardType['id'],
                userUuid: UserType['uuid'],
                level: DashboardPrivilegeLevel
            ): Promise<DashboardCollaboratorType> {
                return await new ApiRequest().dashboardCollaborators(dashboardId).create({
                    data: {
                        user_uuid: userUuid,
                        level,
                    },
                })
            },
            async delete(dashboardId: DashboardType['id'], userUuid: UserType['uuid']): Promise<void> {
                return await new ApiRequest().dashboardCollaboratorsDetail(dashboardId, userUuid).delete()
            },
        },
    },

    resourceAccessPermissions: {
        featureFlags: {
            async create(featureFlagId: number, roleId: RoleType['id']): Promise<FeatureFlagAssociatedRoleType> {
                return await new ApiRequest().featureFlagAccessPermissions(featureFlagId).create({
                    data: {
                        role_id: roleId,
                    },
                })
            },
            async list(featureFlagId: number): Promise<PaginatedResponse<FeatureFlagAssociatedRoleType>> {
                return await new ApiRequest().featureFlagAccessPermissions(featureFlagId).get()
            },

            async delete(
                featureFlagId: number,
                id: FeatureFlagAssociatedRoleType['id']
            ): Promise<PaginatedResponse<FeatureFlagAssociatedRoleType>> {
                return await new ApiRequest().featureFlagAccessPermissionsDetail(featureFlagId, id).delete()
            },
        },
    },

    roles: {
        async get(roleId: RoleType['id']): Promise<RoleType> {
            return await new ApiRequest().rolesDetail(roleId).get()
        },
        async list(params: RolesListParams = {}): Promise<PaginatedResponse<RoleType>> {
            return await new ApiRequest().roles().withQueryString(toParams(params)).get()
        },
        async delete(roleId: RoleType['id']): Promise<void> {
            return await new ApiRequest().rolesDetail(roleId).delete()
        },
        async create(
            roleName: RoleType['name'],
            featureFlagAccessLevel: RoleType['feature_flags_access_level']
        ): Promise<RoleType> {
            return await new ApiRequest().roles().create({
                data: {
                    name: roleName,
                    feature_flags_access_level: featureFlagAccessLevel,
                },
            })
        },
        async update(roleId: RoleType['id'], roleData: Partial<RoleType>): Promise<ActionType> {
            return await new ApiRequest().rolesDetail(roleId).update({ data: roleData })
        },
        members: {
            async list(roleId: RoleType['id']): Promise<PaginatedResponse<RoleMemberType>> {
                return await new ApiRequest().roleMemberships(roleId).get()
            },
            async create(roleId: RoleType['id'], userUuid: UserType['uuid']): Promise<RoleMemberType> {
                return await new ApiRequest().roleMemberships(roleId).create({
                    data: {
                        user_uuid: userUuid,
                    },
                })
            },
            async get(roleId: RoleType['id'], userUuid: UserType['uuid']): Promise<void> {
                return await new ApiRequest().roleMembershipsDetail(roleId, userUuid).get()
            },
            async delete(roleId: RoleType['id'], userUuid: UserType['uuid']): Promise<void> {
                return await new ApiRequest().roleMembershipsDetail(roleId, userUuid).delete()
            },
        },
    },

    persons: {
        async getProperties(): Promise<PersonProperty[]> {
            return new ApiRequest().persons().withAction('properties').get()
        },

        async update(id: number, person: Partial<PersonType>): Promise<PersonType> {
            return new ApiRequest().person(id).update({ data: person })
        },
        async updateProperty(id: number, property: string, value: any): Promise<void> {
            return new ApiRequest()
                .person(id)
                .withAction('update_property')
                .create({
                    data: {
                        key: property,
                        value: value,
                    },
                })
        },
        async deleteProperty(id: number, property: string): Promise<void> {
            return new ApiRequest()
                .person(id)
                .withAction('delete_property')
                .create({
                    data: {
                        $unset: property,
                    },
                })
        },
        async list(params: PersonListParams = {}): Promise<PaginatedResponse<PersonType>> {
            return await new ApiRequest().persons().withQueryString(toParams(params)).get()
        },
        determineListUrl(params: PersonListParams = {}): string {
            return new ApiRequest().persons().withQueryString(toParams(params)).assembleFullUrl()
        },
    },

    sharing: {
        async get({
            dashboardId,
            insightId,
        }: {
            dashboardId?: DashboardType['id']
            insightId?: InsightModel['id']
        }): Promise<SharingConfigurationType | null> {
            return dashboardId
                ? new ApiRequest().dashboardSharing(dashboardId).get()
                : insightId
                ? new ApiRequest().insightSharing(insightId).get()
                : null
        },

        async update(
            {
                dashboardId,
                insightId,
            }: {
                dashboardId?: DashboardType['id']
                insightId?: InsightModel['id']
            },
            data: Partial<SharingConfigurationType>
        ): Promise<SharingConfigurationType | null> {
            return dashboardId
                ? new ApiRequest().dashboardSharing(dashboardId).update({ data })
                : insightId
                ? new ApiRequest().insightSharing(insightId).update({ data })
                : null
        },
    },

    pluginLogs: {
        async search(
            pluginConfigId: number,
            currentTeamId: number | null,
            searchTerm: string | null = null,
            typeFilters: CheckboxValueType[] = [],
            trailingEntry: PluginLogEntry | null = null,
            leadingEntry: PluginLogEntry | null = null
        ): Promise<PluginLogEntry[]> {
            const params = toParams(
                {
                    limit: LOGS_PORTION_LIMIT,
                    type_filter: typeFilters,
                    search: searchTerm || undefined,
                    before: trailingEntry?.timestamp,
                    after: leadingEntry?.timestamp,
                },
                true
            )

            const response = await new ApiRequest()
                .projectsDetail(currentTeamId || undefined)
                .pluginLogs(pluginConfigId)
                .withQueryString(params)
                .get()

            return response.results
        },
    },

    annotations: {
        async get(annotationId: RawAnnotationType['id']): Promise<RawAnnotationType> {
            return await new ApiRequest().annotation(annotationId).get()
        },
        async update(
            annotationId: RawAnnotationType['id'],
            data: Pick<RawAnnotationType, 'date_marker' | 'scope' | 'content' | 'dashboard_item'>
        ): Promise<RawAnnotationType> {
            return await new ApiRequest().annotation(annotationId).update({ data })
        },
        async list(): Promise<PaginatedResponse<RawAnnotationType>> {
            return await new ApiRequest().annotations().get()
        },
        async create(
            data: Pick<RawAnnotationType, 'date_marker' | 'scope' | 'content' | 'dashboard_item'>
        ): Promise<RawAnnotationType> {
            return await new ApiRequest().annotations().create({ data })
        },
        determineDeleteEndpoint(): string {
            return new ApiRequest().annotations().assembleEndpointUrl()
        },
    },

    licenses: {
        async get(licenseId: LicenseType['id']): Promise<LicenseType> {
            return await new ApiRequest().license(licenseId).get()
        },
        async list(): Promise<PaginatedResponse<LicenseType>> {
            return await new ApiRequest().licenses().get()
        },
        async create(key: string): Promise<LicenseType> {
            return await new ApiRequest().licenses().create({ data: { key } })
        },
        async delete(licenseId: LicenseType['id']): Promise<LicenseType> {
            return await new ApiRequest().license(licenseId).delete()
        },
    },

    recordings: {
        async list(params: string): Promise<SessionRecordingsResponse> {
            return await new ApiRequest().recordings().withQueryString(params).get()
        },
        async listProperties(params: string): Promise<PaginatedResponse<SessionRecordingPropertiesType>> {
            return await new ApiRequest().recordings().withAction('properties').withQueryString(params).get()
        },
        async updateRecording(
            recordingId: SessionRecordingType['id'],
            recording: Partial<SessionRecordingType>,
            params?: string
        ): Promise<UpdatedRecordingResponse> {
            return await new ApiRequest().recording(recordingId).withQueryString(params).update({ data: recording })
        },
        async listPlaylists(params: string): Promise<SavedSessionRecordingPlaylistsResult> {
            return await new ApiRequest().recordingPlaylists().withQueryString(params).get()
        },
        async getPlaylist(playlistId: SessionRecordingPlaylistType['short_id']): Promise<SessionRecordingPlaylistType> {
            return await new ApiRequest().recordingPlaylist(playlistId).get()
        },
        async createPlaylist(playlist: Partial<SessionRecordingPlaylistType>): Promise<SessionRecordingPlaylistType> {
            return await new ApiRequest().recordingPlaylists().create({ data: playlist })
        },
        async updatePlaylist(
            playlistId: SessionRecordingPlaylistType['short_id'],
            playlist: Partial<SessionRecordingPlaylistType>
        ): Promise<SessionRecordingPlaylistType> {
            return await new ApiRequest().recordingPlaylist(playlistId).update({ data: playlist })
        },
    },

    subscriptions: {
        async get(subscriptionId: SubscriptionType['id']): Promise<SubscriptionType> {
            return await new ApiRequest().subscription(subscriptionId).get()
        },
        async create(data: Partial<SubscriptionType>): Promise<SubscriptionType> {
            return await new ApiRequest().subscriptions().create({ data })
        },
        async update(
            subscriptionId: SubscriptionType['id'],
            data: Partial<SubscriptionType>
        ): Promise<SubscriptionType> {
            return await new ApiRequest().subscription(subscriptionId).update({ data })
        },
        async list({
            insightId,
            dashboardId,
        }: {
            insightId?: number
            dashboardId?: number
        }): Promise<PaginatedResponse<SubscriptionType>> {
            return await new ApiRequest()
                .subscriptions()
                .withQueryString(insightId ? `insight=${insightId}` : dashboardId ? `dashboard=${dashboardId}` : '')
                .get()
        },
        determineDeleteEndpoint(): string {
            return new ApiRequest().subscriptions().assembleEndpointUrl()
        },
    },

    integrations: {
        async get(id: IntegrationType['id']): Promise<IntegrationType> {
            return await new ApiRequest().integration(id).get()
        },
        async create(data: Partial<IntegrationType>): Promise<IntegrationType> {
            return await new ApiRequest().integrations().create({ data })
        },
        async delete(integrationId: IntegrationType['id']): Promise<IntegrationType> {
            return await new ApiRequest().integration(integrationId).delete()
        },
        async list(): Promise<PaginatedResponse<IntegrationType>> {
            return await new ApiRequest().integrations().get()
        },
        async slackChannels(id: IntegrationType['id']): Promise<{ channels: SlackChannelType[] }> {
            return await new ApiRequest().integrationSlackChannels(id).get()
        },
    },

<<<<<<< HEAD
    dashboardTemplates: {
        async create(data: Record<string, any>): Promise<any> {
            return await new ApiRequest().dashboardTemplates().create({ data })
        },
        async softDelete(id: string): Promise<any> {
            return await new ApiRequest().dashboardTemplate(id, true).update({ data: { deleted: true } })
        },
        exportURL(id: string): string {
            return new ApiRequest().dashboardTemplate(id, false).assembleFullUrl()
        },
        async list(): Promise<PaginatedResponse<DashboardTemplateListing>> {
            return await new ApiRequest().dashboardTemplates().get()
        },
        async refreshDashboardTemplatesFromRepository(): Promise<DashboardTemplateRefresh> {
            return await new ApiRequest().refreshDashboardTemplatesFromRepository().create()
        },
        async templateRefreshStatus(id: string): Promise<DashboardTemplateRefresh> {
            return await new ApiRequest().refreshDashboardTemplatesFromRepository(id).get()
=======
    resourcePermissions: {
        async list(): Promise<PaginatedResponse<OrganizationResourcePermissionType>> {
            return await new ApiRequest().organizationResourceAccess().get()
        },
        async create(data: Partial<OrganizationResourcePermissionType>): Promise<OrganizationResourcePermissionType> {
            return await new ApiRequest().organizationResourceAccess().create({ data })
        },
        async update(
            resourceId: OrganizationResourcePermissionType['id'],
            data: Partial<OrganizationResourcePermissionType>
        ): Promise<OrganizationResourcePermissionType> {
            return await new ApiRequest().organizationResourceAccessDetail(resourceId).update({
                data,
            })
>>>>>>> fc21e8b8
        },
    },

    media: {
        async upload(data: FormData): Promise<MediaUploadResponse> {
            return await new ApiRequest().media().create({ data })
        },
    },

    async get(url: string, options?: ApiMethodOptions): Promise<any> {
        const res = await api.getResponse(url, options)
        return await getJSONOrThrow(res)
    },

    async getResponse(url: string, options?: ApiMethodOptions): Promise<Response> {
        url = normalizeUrl(url)
        ensureProjectIdNotInvalid(url)
        let response
        const startTime = new Date().getTime()
        try {
            response = await fetch(url, { signal: options?.signal })
        } catch (e) {
            throw { status: 0, message: e }
        }

        if (!response.ok) {
            reportError('GET', url, response, startTime)
            const data = await getJSONOrThrow(response)
            throw { status: response.status, ...data }
        }
        return response
    },

    async update(url: string, data: any, options?: ApiMethodOptions): Promise<any> {
        url = normalizeUrl(url)
        ensureProjectIdNotInvalid(url)
        const isFormData = data instanceof FormData
        const startTime = new Date().getTime()
        const response = await fetch(url, {
            method: 'PATCH',
            headers: {
                ...(isFormData ? {} : { 'Content-Type': 'application/json' }),
                'X-CSRFToken': getCookie(CSRF_COOKIE_NAME) || '',
            },
            body: isFormData ? data : JSON.stringify(data),
            signal: options?.signal,
        })

        if (!response.ok) {
            reportError('PATCH', url, response, startTime)
            const jsonData = await getJSONOrThrow(response)
            if (Array.isArray(jsonData)) {
                throw jsonData
            }
            throw { status: response.status, ...jsonData }
        }
        return await getJSONOrThrow(response)
    },

    async create(url: string, data?: any, options?: ApiMethodOptions): Promise<any> {
        const res = await api.createResponse(url, data, options)
        return await getJSONOrThrow(res)
    },

    async createResponse(url: string, data?: any, options?: ApiMethodOptions): Promise<Response> {
        url = normalizeUrl(url)
        ensureProjectIdNotInvalid(url)
        const isFormData = data instanceof FormData
        const startTime = new Date().getTime()
        const response = await fetch(url, {
            method: 'POST',
            headers: {
                ...(isFormData ? {} : { 'Content-Type': 'application/json' }),
                'X-CSRFToken': getCookie(CSRF_COOKIE_NAME) || '',
            },
            body: data ? (isFormData ? data : JSON.stringify(data)) : undefined,
            signal: options?.signal,
        })

        if (!response.ok) {
            reportError('POST', url, response, startTime)
            const jsonData = await getJSONOrThrow(response)
            if (Array.isArray(jsonData)) {
                throw jsonData
            }
            throw { status: response.status, ...jsonData }
        }
        return response
    },

    async delete(url: string): Promise<any> {
        url = normalizeUrl(url)
        ensureProjectIdNotInvalid(url)
        const startTime = new Date().getTime()
        const response = await fetch(url, {
            method: 'DELETE',
            headers: {
                'Content-Type': 'application/x-www-form-urlencoded',
                'X-CSRFToken': getCookie(CSRF_COOKIE_NAME) || '',
            },
        })

        if (!response.ok) {
            reportError('DELETE', url, response, startTime)
            const data = await getJSONOrThrow(response)
            throw { status: response.status, ...data }
        }
        return response
    },
}

function reportError(method: string, url: string, response: Response, startTime: number): void {
    const duration = new Date().getTime() - startTime
    const pathname = new URL(url, location.origin).pathname
    posthog.capture('client_request_failure', { pathname, method, duration, status: response.status })
}

export default api<|MERGE_RESOLUTION|>--- conflicted
+++ resolved
@@ -29,17 +29,14 @@
     SessionRecordingPropertiesType,
     EventsListQueryParams,
     SessionRecordingPlaylistType,
-<<<<<<< HEAD
-    DashboardTemplateListing,
-    DashboardTemplateRefresh,
-=======
     RoleType,
     RoleMemberType,
     OrganizationResourcePermissionType,
     RolesListParams,
     FeatureFlagAssociatedRoleType,
     SessionRecordingType,
->>>>>>> fc21e8b8
+    DashboardTemplateListing,
+    DashboardTemplateRefresh,
 } from '~/types'
 import { getCurrentOrganizationId, getCurrentTeamId } from './utils/logics'
 import { CheckboxValueType } from 'antd/lib/checkbox/Group'
@@ -301,7 +298,24 @@
         return this.dashboardCollaborators(dashboardId, teamId).addPathComponent(userUuid)
     }
 
-<<<<<<< HEAD
+    // # Roles
+
+    public roles(): ApiRequest {
+        return this.organizations().current().addPathComponent('roles')
+    }
+
+    public rolesDetail(roleId: RoleType['id']): ApiRequest {
+        return this.roles().addPathComponent(roleId)
+    }
+
+    public roleMemberships(roleId: RoleType['id']): ApiRequest {
+        return this.rolesDetail(roleId).addPathComponent('role_memberships')
+    }
+
+    public roleMembershipsDetail(roleId: RoleType['id'], userUuid: UserType['uuid']): ApiRequest {
+        return this.roleMemberships(roleId).addPathComponent(userUuid)
+    }
+
     public dashboardTemplate(id: string, basic: boolean = false, teamId?: TeamType['id']): ApiRequest {
         return this.projectsDetail(teamId)
             .addPathComponent('dashboard_templates')
@@ -322,24 +336,6 @@
             return request.withQueryString(toParams({ task_id: id }))
         }
         return request
-=======
-    // # Roles
-
-    public roles(): ApiRequest {
-        return this.organizations().current().addPathComponent('roles')
-    }
-
-    public rolesDetail(roleId: RoleType['id']): ApiRequest {
-        return this.roles().addPathComponent(roleId)
-    }
-
-    public roleMemberships(roleId: RoleType['id']): ApiRequest {
-        return this.rolesDetail(roleId).addPathComponent('role_memberships')
-    }
-
-    public roleMembershipsDetail(roleId: RoleType['id'], userUuid: UserType['uuid']): ApiRequest {
-        return this.roleMemberships(roleId).addPathComponent(userUuid)
->>>>>>> fc21e8b8
     }
 
     // # Persons
@@ -1043,26 +1039,6 @@
         },
     },
 
-<<<<<<< HEAD
-    dashboardTemplates: {
-        async create(data: Record<string, any>): Promise<any> {
-            return await new ApiRequest().dashboardTemplates().create({ data })
-        },
-        async softDelete(id: string): Promise<any> {
-            return await new ApiRequest().dashboardTemplate(id, true).update({ data: { deleted: true } })
-        },
-        exportURL(id: string): string {
-            return new ApiRequest().dashboardTemplate(id, false).assembleFullUrl()
-        },
-        async list(): Promise<PaginatedResponse<DashboardTemplateListing>> {
-            return await new ApiRequest().dashboardTemplates().get()
-        },
-        async refreshDashboardTemplatesFromRepository(): Promise<DashboardTemplateRefresh> {
-            return await new ApiRequest().refreshDashboardTemplatesFromRepository().create()
-        },
-        async templateRefreshStatus(id: string): Promise<DashboardTemplateRefresh> {
-            return await new ApiRequest().refreshDashboardTemplatesFromRepository(id).get()
-=======
     resourcePermissions: {
         async list(): Promise<PaginatedResponse<OrganizationResourcePermissionType>> {
             return await new ApiRequest().organizationResourceAccess().get()
@@ -1077,7 +1053,27 @@
             return await new ApiRequest().organizationResourceAccessDetail(resourceId).update({
                 data,
             })
->>>>>>> fc21e8b8
+        },
+    },
+
+    dashboardTemplates: {
+        async create(data: Record<string, any>): Promise<any> {
+            return await new ApiRequest().dashboardTemplates().create({ data })
+        },
+        async softDelete(id: string): Promise<any> {
+            return await new ApiRequest().dashboardTemplate(id, true).update({ data: { deleted: true } })
+        },
+        exportURL(id: string): string {
+            return new ApiRequest().dashboardTemplate(id, false).assembleFullUrl()
+        },
+        async list(): Promise<PaginatedResponse<DashboardTemplateListing>> {
+            return await new ApiRequest().dashboardTemplates().get()
+        },
+        async refreshDashboardTemplatesFromRepository(): Promise<DashboardTemplateRefresh> {
+            return await new ApiRequest().refreshDashboardTemplatesFromRepository().create()
+        },
+        async templateRefreshStatus(id: string): Promise<DashboardTemplateRefresh> {
+            return await new ApiRequest().refreshDashboardTemplatesFromRepository(id).get()
         },
     },
 
