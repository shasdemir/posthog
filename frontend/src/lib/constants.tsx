import { urls } from 'scenes/urls'
import { AvailableFeature, ChartDisplayType, LicensePlan, Region, SSOProviders } from '../types'

/** Display types which don't allow grouping by unit of time. Sync with backend NON_TIME_SERIES_DISPLAY_TYPES. */
export const NON_TIME_SERIES_DISPLAY_TYPES = [
    ChartDisplayType.ActionsTable,
    ChartDisplayType.ActionsPie,
    ChartDisplayType.ActionsBarValue,
    ChartDisplayType.WorldMap,
    ChartDisplayType.BoldNumber,
]
/** Display types for which `breakdown` is hidden and ignored. Sync with backend NON_BREAKDOWN_DISPLAY_TYPES. */
export const NON_BREAKDOWN_DISPLAY_TYPES = [ChartDisplayType.BoldNumber]
/** Display types which only work with a single series. */
export const SINGLE_SERIES_DISPLAY_TYPES = [ChartDisplayType.WorldMap, ChartDisplayType.BoldNumber]

export enum OrganizationMembershipLevel {
    Member = 1,
    Admin = 8,
    Owner = 15,
}

export enum TeamMembershipLevel {
    Member = 1,
    Admin = 8,
}

/** See posthog/api/organization.py for details. */
export enum PluginsAccessLevel {
    None = 0,
    Config = 3,
    Install = 6,
    Root = 9,
}

/** Collaboration restriction level (which is a dashboard setting). Sync with DashboardPrivilegeLevel. */
export enum DashboardRestrictionLevel {
    EveryoneInProjectCanEdit = 21,
    OnlyCollaboratorsCanEdit = 37,
}

/** Collaboration privilege level (which is a user property). Sync with DashboardRestrictionLevel. */
export enum DashboardPrivilegeLevel {
    CanView = 21,
    CanEdit = 37,
    /** This is not a value that can be set in the DB – it's inferred. */
    _ProjectAdmin = 888,
    /** This is not a value that can be set in the DB – it's inferred. */
    _Owner = 999,
}

export const privilegeLevelToName: Record<DashboardPrivilegeLevel, string> = {
    [DashboardPrivilegeLevel.CanView]: 'can view',
    [DashboardPrivilegeLevel.CanEdit]: 'can edit',
    [DashboardPrivilegeLevel._Owner]: 'owner',
    [DashboardPrivilegeLevel._ProjectAdmin]: 'can edit',
}

// Persons
export const PERSON_DISTINCT_ID_MAX_SIZE = 3
export const PERSON_DEFAULT_DISPLAY_NAME_PROPERTIES = [
    'email',
    'Email',
    'name',
    'Name',
    'username',
    'Username',
    'UserName',
]

// Feature Flags & Experiments
export const INSTANTLY_AVAILABLE_PROPERTIES = [
    '$geoip_city_name',
    '$geoip_country_name',
    '$geoip_country_code',
    '$geoip_continent_name',
    '$geoip_continent_code',
    '$geoip_postal_code',
    '$geoip_time_zone',
]

// Event constants
export const ACTION_TYPE = 'action_type'
export const EVENT_TYPE = 'event_type'
export const STALE_EVENT_SECONDS = 30 * 24 * 60 * 60 // 30 days

// TODO: Deprecated; should be removed once backend is updated
export enum ShownAsValue {
    VOLUME = 'Volume',
    STICKINESS = 'Stickiness',
    LIFECYCLE = 'Lifecycle',
}

// Retention constants
export const RETENTION_RECURRING = 'retention_recurring'
export const RETENTION_FIRST_TIME = 'retention_first_time'

export const WEBHOOK_SERVICES: Record<string, string> = {
    Slack: 'slack.com',
    Discord: 'discord.com',
    Teams: 'office.com',
}

export const FEATURE_FLAGS = {
    // Cloud-only
    CLOUD_ANNOUNCEMENT: 'cloud-announcement',
    NPS_PROMPT: '4562-nps', // owner: @marcushyett-ph
    // Experiments / beta features
    BREAKDOWN_BY_MULTIPLE_PROPERTIES: '938-breakdown-by-multiple-properties', // owner: @pauldambra
    FUNNELS_CUE_OPT_OUT: 'funnels-cue-opt-out-7301', // owner: @neilkakkar
    RETENTION_BREAKDOWN: 'retention-breakdown', // owner: @hazzadous
    WEB_PERFORMANCE: 'hackathon-apm', //owner: @pauldambra
    NEW_INSIGHT_COHORTS: '7569-insight-cohorts', // owner: @EDsCODE
    SMOOTHING_INTERVAL: 'smoothing-interval', // owner: @timgl
    BILLING_LIMIT: 'billing-limit', // owner: @timgl
    KAFKA_INSPECTOR: 'kafka-inspector', // owner: @yakkomajuri
    INSIGHT_EDITOR_PANELS: '8929-insight-editor-panels', // owner: @mariusandra
    BILLING_LOCK_EVERYTHING: 'billing-lock-everything', // owner @timgl
    CANCEL_RUNNING_QUERIES: 'cancel-running-queries', // owner @timgl
    HISTORICAL_EXPORTS_V2: 'historical-exports-v2', // owner @macobo
    PERSON_ON_EVENTS_ENABLED: 'person-on-events-enabled', //owner: @EDsCODE
    REGION_SELECT: 'region-select', //owner: @kappa90
    INGESTION_WARNINGS_ENABLED: 'ingestion-warnings-enabled', // owner: @tiina303
    HOG_BOOK: 'hog-book', // owner: @pauldambra
    SESSION_RESET_ON_LOAD: 'session-reset-on-load', // owner: @benjackwhite
    FEEDBACK_BUTTON: 'feedback-button', // owner: @luke
    RECORDINGS_ON_FEATURE_FLAGS: 'recordings-on-feature-flags', // owner: @EDsCODE
    EXPOSURES_ON_FEATURE_FLAGS: 'exposures-on-feature-flags', // owner: @EDsCODE
    AUTO_ROLLBACK_FEATURE_FLAGS: 'auto-rollback-feature-flags', // owner: @EDsCODE
    WEBSITE_ANALYTICS_TEMPLATE: 'website-analytics-template', // owner: @pauldambra
    VARIANT_OVERRIDES: 'variant-overrides', // owner: @neilkakkar
    ONBOARDING_V2_EXPERIMENT: 'onboarding-v2-experiment', // owner: #team-growth
    ONBOARDING_DEMO_EXPERIMENT: 'onboarding-demo-experiment', // owner: #team-growth
    FEATURE_FLAG_ROLLOUT_UX: 'feature-flag-rollout-ux', // owner: @neilkakkar
    ROLE_BASED_ACCESS: 'role-based-access', // owner: #team-experiments, @liyiy
    DASHBOARD_TEMPLATES: 'dashboard-templates', // owner @pauldambra
    DATA_EXPLORATION_LIVE_EVENTS: 'data-exploration-live-events', // owner @mariusandra
    BILLING_FEATURES_EXPERIMENT: 'billing-features-experiment', // owner: #team-growth
    BILLING_PLAN_MOST_POPULAR_EXPERIMENT: 'billing-plan-most-popular-experiment', // owner: #team-growth, @raquelmsmith
    RECORDINGS_EXPORT: 'recordings-export', // owner: #team-session-recordings
    SOCIAL_AUTH_BUTTONS_EXPERIMENT: 'social-auth-buttons-experiment', // owner: #team-growth
    YEAR_IN_HOG: 'year-in-hog', // owner: @pauldambra
    YULE_HOG: 'yule-hog', // owner: @benjackwhite
<<<<<<< HEAD
    HOGQL_EXPRESSIONS: 'hogql_expressions', // owner @mariusandra
    DATA_EXPLORATION_INSIGHTS: 'data-exploration-insights', // owner @thmsobrmlr
=======
    HOGQL_EXPRESSIONS: 'hogql_expressions', // owner: @mariusandra
    ACTOR_PROPERTIES_TIMELINE: 'actor-properties-timeline', // owner: @Twixes
>>>>>>> 26516ac6
}

/** Which self-hosted plan's features are available with Cloud's "Standard" plan (aka card attached). */
export const POSTHOG_CLOUD_STANDARD_PLAN = LicensePlan.Scale
export const FEATURE_MINIMUM_PLAN: Record<AvailableFeature, LicensePlan> = {
    [AvailableFeature.ZAPIER]: LicensePlan.Scale,
    [AvailableFeature.ORGANIZATIONS_PROJECTS]: LicensePlan.Scale,
    [AvailableFeature.GOOGLE_LOGIN]: LicensePlan.Scale,
    [AvailableFeature.DASHBOARD_COLLABORATION]: LicensePlan.Scale,
    [AvailableFeature.INGESTION_TAXONOMY]: LicensePlan.Scale,
    [AvailableFeature.PATHS_ADVANCED]: LicensePlan.Scale,
    [AvailableFeature.CORRELATION_ANALYSIS]: LicensePlan.Scale,
    [AvailableFeature.GROUP_ANALYTICS]: LicensePlan.Scale,
    [AvailableFeature.MULTIVARIATE_FLAGS]: LicensePlan.Scale,
    [AvailableFeature.EXPERIMENTATION]: LicensePlan.Scale,
    [AvailableFeature.TAGGING]: LicensePlan.Scale,
    [AvailableFeature.BEHAVIORAL_COHORT_FILTERING]: LicensePlan.Scale,
    [AvailableFeature.WHITE_LABELLING]: LicensePlan.Scale,
    [AvailableFeature.DASHBOARD_PERMISSIONING]: LicensePlan.Enterprise,
    [AvailableFeature.PROJECT_BASED_PERMISSIONING]: LicensePlan.Enterprise,
    [AvailableFeature.SAML]: LicensePlan.Enterprise,
    [AvailableFeature.SSO_ENFORCEMENT]: LicensePlan.Enterprise,
    [AvailableFeature.SUBSCRIPTIONS]: LicensePlan.Scale,
    [AvailableFeature.APP_METRICS]: LicensePlan.Scale,
    [AvailableFeature.RECORDINGS_PLAYLISTS]: LicensePlan.Scale,
    [AvailableFeature.ROLE_BASED_ACCESS]: LicensePlan.Enterprise,
    [AvailableFeature.RECORDINGS_FILE_EXPORT]: LicensePlan.Scale,
}

export const ENTITY_MATCH_TYPE = 'entities'
export const PROPERTY_MATCH_TYPE = 'properties'

export enum FunnelLayout {
    horizontal = 'horizontal',
    vertical = 'vertical',
}

export const BIN_COUNT_AUTO = 'auto' as const

// Cohort types
export enum CohortTypeEnum {
    Static = 'static',
    Dynamic = 'dynamic',
}

/**
 * Mock Node.js `process`, which is required by VFile that is used by ReactMarkdown.
 * See https://github.com/remarkjs/react-markdown/issues/339.
 */
export const MOCK_NODE_PROCESS = { cwd: () => '', env: {} } as unknown as NodeJS.Process

export const SSO_PROVIDER_NAMES: Record<SSOProviders, string> = {
    'google-oauth2': 'Google',
    github: 'GitHub',
    gitlab: 'GitLab',
    saml: 'single sign-on (SAML)',
}

// TODO: Support checking minimum plan required for specific feature and highlight the relevant plan in the
// pricing page (or billing page). Requires updating the pricing page to support this highlighting first.
export const UPGRADE_LINK = (cloud?: boolean): { url: string; target?: '_blank' } =>
    cloud ? { url: urls.organizationBilling() } : { url: 'https://posthog.com/pricing', target: '_blank' }

export const DOMAIN_REGEX = /^([a-z0-9]+(-[a-z0-9]+)*\.)+[a-z]{2,}$/
export const SECURE_URL_REGEX = /^(?:http(s)?:\/\/)[\w.-]+(?:\.[\w\.-]+)+[\w\-\._~:\/?#[\]@!\$&'\(\)\*\+,;=.]+$/gi

export const CLOUD_HOSTNAMES = {
    [Region.US]: 'app.posthog.com',
    [Region.EU]: 'eu.posthog.com',
}

export const SESSION_RECORDINGS_PLAYLIST_FREE_COUNT = 5

// If _any_ item on a dashboard is older than this, dashboard is automatically reloaded
export const AUTO_REFRESH_DASHBOARD_THRESHOLD_HOURS = 20<|MERGE_RESOLUTION|>--- conflicted
+++ resolved
@@ -141,13 +141,9 @@
     SOCIAL_AUTH_BUTTONS_EXPERIMENT: 'social-auth-buttons-experiment', // owner: #team-growth
     YEAR_IN_HOG: 'year-in-hog', // owner: @pauldambra
     YULE_HOG: 'yule-hog', // owner: @benjackwhite
-<<<<<<< HEAD
     HOGQL_EXPRESSIONS: 'hogql_expressions', // owner @mariusandra
+    ACTOR_PROPERTIES_TIMELINE: 'actor-properties-timeline', // owner: @Twixes
     DATA_EXPLORATION_INSIGHTS: 'data-exploration-insights', // owner @thmsobrmlr
-=======
-    HOGQL_EXPRESSIONS: 'hogql_expressions', // owner: @mariusandra
-    ACTOR_PROPERTIES_TIMELINE: 'actor-properties-timeline', // owner: @Twixes
->>>>>>> 26516ac6
 }
 
 /** Which self-hosted plan's features are available with Cloud's "Standard" plan (aka card attached). */
