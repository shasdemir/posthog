import { urls } from 'scenes/urls'
import { AnnotationScope, AvailableFeature, ChartDisplayType, LicensePlan, SSOProviders } from '../types'

// Sync with backend NON_TIME_SERIES_DISPLAY_TYPES
export const NON_TIME_SERIES_DISPLAY_TYPES = [
    ChartDisplayType.ActionsTable,
    ChartDisplayType.ActionsPie,
    ChartDisplayType.ActionsBarValue,
    ChartDisplayType.WorldMap,
]

export enum OrganizationMembershipLevel {
    Member = 1,
    Admin = 8,
    Owner = 15,
}

export enum TeamMembershipLevel {
    Member = 1,
    Admin = 8,
}

/** See posthog/api/organization.py for details. */
export enum PluginsAccessLevel {
    None = 0,
    Config = 3,
    Install = 6,
    Root = 9,
}

export const annotationScopeToName = new Map<string, string>([
    [AnnotationScope.Insight, 'insight'],
    [AnnotationScope.Project, 'project'],
    [AnnotationScope.Organization, 'organization'],
])

/** Collaboration restriction level (which is a dashboard setting). Sync with DashboardPrivilegeLevel. */
export enum DashboardRestrictionLevel {
    EveryoneInProjectCanEdit = 21,
    OnlyCollaboratorsCanEdit = 37,
}

/** Collaboration privilege level (which is a user property). Sync with DashboardRestrictionLevel. */
export enum DashboardPrivilegeLevel {
    CanView = 21,
    CanEdit = 37,
    /** This is not a value that can be set in the DB – it's inferred. */
    _ProjectAdmin = 888,
    /** This is not a value that can be set in the DB – it's inferred. */
    _Owner = 999,
}

export const privilegeLevelToName: Record<DashboardPrivilegeLevel, string> = {
    [DashboardPrivilegeLevel.CanView]: 'can view',
    [DashboardPrivilegeLevel.CanEdit]: 'can edit',
    [DashboardPrivilegeLevel._Owner]: 'owner',
    [DashboardPrivilegeLevel._ProjectAdmin]: 'can edit',
}

// Persons
export const PERSON_DISTINCT_ID_MAX_SIZE = 3
export const PERSON_DEFAULT_DISPLAY_NAME_PROPERTIES = ['email', 'name', 'username']

// Event constants
export const ACTION_TYPE = 'action_type'
export const EVENT_TYPE = 'event_type'
export const STALE_EVENT_SECONDS = 30 * 24 * 60 * 60 // 30 days

// TODO: Deprecated; should be removed once backend is updated
export enum ShownAsValue {
    VOLUME = 'Volume',
    STICKINESS = 'Stickiness',
    LIFECYCLE = 'Lifecycle',
}

// Retention constants
export const RETENTION_RECURRING = 'retention_recurring'
export const RETENTION_FIRST_TIME = 'retention_first_time'

// Properties constants
export const PROPERTY_MATH_TYPE = 'property'
export const EVENT_MATH_TYPE = 'event'

export const WEBHOOK_SERVICES: Record<string, string> = {
    Slack: 'slack.com',
    Discord: 'discord.com',
    Teams: 'office.com',
}

export const FEATURE_FLAGS = {
    // Cloud-only
    CLOUD_ANNOUNCEMENT: 'cloud-announcement',
    NPS_PROMPT: '4562-nps', // owner: @marcushyett-ph
    // Experiments / beta features
    NEW_PATHS_UI_EDGE_WEIGHTS: 'new-paths-ui-edge-weights', // owner: @neilkakkar
    BREAKDOWN_BY_MULTIPLE_PROPERTIES: '938-breakdown-by-multiple-properties', // owner: @pauldambra
    FUNNELS_CUE_OPT_OUT: 'funnels-cue-opt-out-7301', // owner: @neilkakkar
    RETENTION_BREAKDOWN: 'retention-breakdown', // owner: @hazzadous
    INSIGHT_LEGENDS: 'insight-legends', // owner: @alexkim205
    RECORDINGS_IN_INSIGHTS: 'recordings-in-insights', // owner: @rcmarron
    WEB_PERFORMANCE: 'hackathon-apm', //owner: @pauldambra
    NEW_INSIGHT_COHORTS: '7569-insight-cohorts', // owner: @EDsCODE
    INVITE_TEAMMATES_BANNER: 'invite-teammates-prompt', // owner: @marcushyett-ph
    DASHBOARD_PERMISSIONS: 'dashboard-permissions', // owner: @Twixes
    SESSION_CONSOLE: 'session-recording-console', // owner: @timgl
    SMOOTHING_INTERVAL: 'smoothing-interval', // owner: @timgl
    BILLING_LIMIT: 'billing-limit', // owner: @timgl
    KAFKA_INSPECTOR: 'kafka-inspector', // owner: @yakkomajuri
    INSIGHT_EDITOR_PANELS: '8929-insight-editor-panels', // owner: @mariusandra
    MULTI_DASHBOARD_INSIGHTS: 'multi-dashboard-insights', // owner: @pauldambra
    INSIGHT_ACTIVITY_LOG: '8545-insight-activity-log', // owner: @pauldambra
    COHORT_FILTERS: 'cohort-filters', // owner: @edscode
    FRONTEND_APPS: '9618-frontend-apps', // owner: @mariusandra
    PROPERTY_FILTER_ON_DASHBOARD: 'property-filter-on-dashboard', // owner: @edscode
    EXPORT_DASHBOARD_INSIGHTS: 'export-dashboard-insights', // owner: @benjackwhite
    ONBOARDING_1_5: 'onboarding-1_5', // owner: @liyiy
<<<<<<< HEAD
    SESSION_NETWORK_REQUESTS: 'session-network-requests', // @oauldambra
=======
    INSIGHT_SUBSCRIPTIONS: 'insight-subscriptions', // owner: @benjackwhite
>>>>>>> 8f33e292
}

/** Which self-hosted plan's features are available with Cloud's "Standard" plan (aka card attached). */
export const POSTHOG_CLOUD_STANDARD_PLAN = LicensePlan.Scale
export const FEATURE_MINIMUM_PLAN: Record<AvailableFeature, LicensePlan> = {
    [AvailableFeature.ZAPIER]: LicensePlan.Scale,
    [AvailableFeature.ORGANIZATIONS_PROJECTS]: LicensePlan.Scale,
    [AvailableFeature.GOOGLE_LOGIN]: LicensePlan.Scale,
    [AvailableFeature.DASHBOARD_COLLABORATION]: LicensePlan.Scale,
    [AvailableFeature.INGESTION_TAXONOMY]: LicensePlan.Scale,
    [AvailableFeature.PATHS_ADVANCED]: LicensePlan.Scale,
    [AvailableFeature.CORRELATION_ANALYSIS]: LicensePlan.Scale,
    [AvailableFeature.GROUP_ANALYTICS]: LicensePlan.Scale,
    [AvailableFeature.MULTIVARIATE_FLAGS]: LicensePlan.Scale,
    [AvailableFeature.EXPERIMENTATION]: LicensePlan.Scale,
    [AvailableFeature.TAGGING]: LicensePlan.Scale,
    [AvailableFeature.BEHAVIORAL_COHORT_FILTERING]: LicensePlan.Scale,
    [AvailableFeature.WHITE_LABELLING]: LicensePlan.Scale,
    [AvailableFeature.DASHBOARD_PERMISSIONING]: LicensePlan.Enterprise,
    [AvailableFeature.PROJECT_BASED_PERMISSIONING]: LicensePlan.Enterprise,
    [AvailableFeature.SAML]: LicensePlan.Enterprise,
    [AvailableFeature.SSO_ENFORCEMENT]: LicensePlan.Enterprise,
}

export const ENTITY_MATCH_TYPE = 'entities'
export const PROPERTY_MATCH_TYPE = 'properties'

export enum FunnelLayout {
    horizontal = 'horizontal',
    vertical = 'vertical',
}

export const BIN_COUNT_AUTO = 'auto'

// Cohort types
export enum CohortTypeEnum {
    Static = 'static',
    Dynamic = 'dynamic',
}

/**
 * Mock Node.js `process`, which is required by VFile that is used by ReactMarkdown.
 * See https://github.com/remarkjs/react-markdown/issues/339.
 */
export const MOCK_NODE_PROCESS = { cwd: () => '', env: {} } as unknown as NodeJS.Process

export const SSO_PROVIDER_NAMES: Record<SSOProviders, string> = {
    'google-oauth2': 'Google',
    github: 'GitHub',
    gitlab: 'GitLab',
    saml: 'single sign-on (SAML)',
}

// TODO: Support checking minimum plan required for specific feature and highlight the relevant plan in the
// pricing page (or billing page). Requires updating the pricing page to support this highlighting first.
export const UPGRADE_LINK = (cloud?: boolean): { url: string; target?: '_blank' } =>
    cloud ? { url: urls.organizationBilling() } : { url: 'https://posthog.com/pricing', target: '_blank' }

export const DOMAIN_REGEX = /^([a-z0-9]+(-[a-z0-9]+)*\.)+[a-z]{2,}$/
export const SECURE_URL_REGEX = /^(?:http(s)?:\/\/)[\w.-]+(?:\.[\w\.-]+)+[\w\-\._~:\/?#[\]@!\$&'\(\)\*\+,;=.]+$/gi<|MERGE_RESOLUTION|>--- conflicted
+++ resolved
@@ -114,11 +114,8 @@
     PROPERTY_FILTER_ON_DASHBOARD: 'property-filter-on-dashboard', // owner: @edscode
     EXPORT_DASHBOARD_INSIGHTS: 'export-dashboard-insights', // owner: @benjackwhite
     ONBOARDING_1_5: 'onboarding-1_5', // owner: @liyiy
-<<<<<<< HEAD
+    INSIGHT_SUBSCRIPTIONS: 'insight-subscriptions', // owner: @benjackwhite
     SESSION_NETWORK_REQUESTS: 'session-network-requests', // @oauldambra
-=======
-    INSIGHT_SUBSCRIPTIONS: 'insight-subscriptions', // owner: @benjackwhite
->>>>>>> 8f33e292
 }
 
 /** Which self-hosted plan's features are available with Cloud's "Standard" plan (aka card attached). */
