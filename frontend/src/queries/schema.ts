--- conflicted
+++ resolved
@@ -39,15 +39,13 @@
     PathsQuery = 'PathsQuery',
     StickinessQuery = 'StickinessQuery',
     LifecycleQuery = 'LifecycleQuery',
-<<<<<<< HEAD
 
     // Time to see data
     TimeToSeeDataSessionsQuery = 'TimeToSeeDataSessionsQuery',
     TimeToSeeDataQuery = 'TimeToSeeDataQuery',
-=======
+
     /** Used for insights that haven't been converted to the new query format yet */
     UnimplementedQuery = 'UnimplementedQuery',
->>>>>>> 61d3458d
 }
 
 export type QuerySchema =
