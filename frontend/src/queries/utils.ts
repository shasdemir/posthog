--- conflicted
+++ resolved
@@ -13,11 +13,8 @@
     NodeKind,
     InsightQueryNode,
     PersonsNode,
-<<<<<<< HEAD
     InsightVizNode,
-=======
     EventsQuery,
->>>>>>> 26c52460
 } from '~/queries/schema'
 
 export function isDataNode(node?: Node): node is EventsNode | ActionsNode | PersonsNode {
