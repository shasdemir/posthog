--- conflicted
+++ resolved
@@ -165,9 +165,8 @@
                 statsVisible ? Math.max(extensionPercentage, 0.53) : extensionPercentage,
         ],
     },
-<<<<<<< HEAD
 
-    listeners: () => ({
+    listeners: ({ actions, values }) => ({
         hideActionsInfo: () => {
             actionsTabLogic.actions.selectAction(null)
         },
@@ -176,10 +175,6 @@
         },
         hideStats: () => {
             posthog.capture('toolbar mode triggered', { mode: 'stats', enabled: false })
-=======
-    listeners: ({ actions, values }) => ({
-        hideActionsInfo: () => {
-            actionsTabLogic.actions.selectAction(null)
         },
         saveDragPosition: ({ x, y }) => {
             const { windowWidth, windowHeight } = values
@@ -187,7 +182,6 @@
                 x > windowWidth / 2 ? -(windowWidth - x) : x,
                 y > windowHeight / 2 ? -(windowHeight - y) : y
             )
->>>>>>> 407a78fd
         },
     }),
 })