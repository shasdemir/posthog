--- conflicted
+++ resolved
@@ -5,11 +5,8 @@
 import { loaders } from 'kea-loaders'
 import { isAuthenticatedTeam, teamLogic } from 'scenes/teamLogic'
 import { dayjsUtcToTimezone } from 'lib/dayjs'
-<<<<<<< HEAD
 import { deleteWithUndo } from 'lib/utils/deleteWithUndo'
-=======
 import { permanentlyMount } from 'lib/utils/kea-logic-builders'
->>>>>>> 8512e62c
 
 export type AnnotationData = Pick<RawAnnotationType, 'date_marker' | 'scope' | 'content' | 'dashboard_item'>
 export type AnnotationDataWithoutInsight = Omit<AnnotationData, 'dashboard_item'>
