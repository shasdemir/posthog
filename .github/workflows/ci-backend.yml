# This workflow runs all of our backend django tests.
#
# If these tests get too slow, look at increasing concurrency and re-timing the tests by manually dispatching
# .github/workflows/ci-backend-update-test-timing.yml action
name: Backend CI

on:
    push:
        branches:
            - master
    pull_request:
    workflow_dispatch:
        inputs:
            clickhouseServerVersion:
                description: ClickHouse server version. Leave blank for default
                type: string

env:
    SECRET_KEY: '6b01eee4f945ca25045b5aab440b953461faf08693a9abbf1166dc7c6b9772da' # unsafe - for testing only
    DATABASE_URL: 'postgres://posthog:posthog@localhost:5432/posthog'
    REDIS_URL: 'redis://localhost'
    CLICKHOUSE_HOST: 'localhost'
    CLICKHOUSE_SECURE: 'False'
    CLICKHOUSE_VERIFY: 'False'
    TEST: 1
    CLICKHOUSE_SERVER_IMAGE: ${{ github.event.inputs.clickhouseServerVersion || '' }}
    OBJECT_STORAGE_ENABLED: 'True'
    OBJECT_STORAGE_ENDPOINT: 'http://localhost:19000'
    OBJECT_STORAGE_ACCESS_KEY_ID: 'object_storage_root_user'
    OBJECT_STORAGE_SECRET_ACCESS_KEY: 'object_storage_root_password'

concurrency:
    group: ${{ github.workflow }}-${{ github.head_ref || github.run_id }}
    cancel-in-progress: true

jobs:
    # Job to decide if we should run backend ci
    # See https://github.com/dorny/paths-filter#conditional-execution for more details
    changes:
        runs-on: ubuntu-latest
        timeout-minutes: 5
        if: github.repository == 'PostHog/posthog'
        name: Determine need to run backend checks
        # Set job outputs to values from filter step
        outputs:
            backend: ${{ steps.filter.outputs.backend }}
        steps:
            # For pull requests it's not necessary to checkout the code, but we
            # also want this to run on master so we need to checkout
            - uses: actions/checkout@v3

            - uses: dorny/paths-filter@v2
              id: filter
              with:
                  filters: |
                      backend:
                        # Avoid running backend tests for irrelevant changes
                        # NOTE: we are at risk of missing a dependency here. We could make
                        # the dependencies more clear if we separated the backend/frontend
                        # code completely
                        - 'ee/**/*'
                        - 'posthog/**/*'
                        - 'bin/*.py'
                        - requirements.txt
                        - requirements-dev.txt
                        - mypy.ini
                        - pytest.ini
                        # Make sure we run if someone is explicitly change the workflow
                        - .github/workflows/ci-backend.yml
                        - .github/workflows/backend-tests-action/action.yml
                        # We use docker compose for tests, make sure we rerun on
                        # changes to docker-compose.dev.yml e.g. dependency
                        # version changes
                        - docker-compose.dev.yml

    backend-code-quality:
        needs: changes
        timeout-minutes: 5
        # Make sure we only run on backend changes
        if: ${{ needs.changes.outputs.backend == 'true' && github.repository == 'PostHog/posthog' }}

        name: Python code quality checks
        runs-on: ubuntu-latest

        steps:
            - uses: actions/checkout@v3
              with:
                  fetch-depth: 1

            - name: Stop/Start stack with Docker Compose
              run: |
                  docker compose -f docker-compose.dev.yml down
                  docker compose -f docker-compose.dev.yml up -d

            - name: Set up Python
              uses: actions/setup-python@v4
              with:
                  python-version: 3.8.14

            - uses: syphar/restore-virtualenv@v1
              id: cache-backend-tests
              with:
                  custom_cache_key_element: v1-

            - uses: syphar/restore-pip-download-cache@v1
              if: steps.cache-backend-tests.outputs.cache-hit != 'true'

            - name: Install SAML (python3-saml) dependencies
              run: |
                  sudo apt-get update
                  sudo apt-get install libxml2-dev libxmlsec1-dev libxmlsec1-openssl

            - name: Install python dependencies
              if: steps.cache-backend-tests.outputs.cache-hit != 'true'
              run: |
                  python -m pip install -r requirements-dev.txt
                  python -m pip install -r requirements.txt

            - name: Check formatting
              run: |
                  black --check .
                  isort --check-only .

            - name: Check for errors and code style violations
              run: |
                  flake8 .

            - name: Check static typing
              run: |
                  mypy .

    check-migrations:
        needs: changes
        timeout-minutes: 5

        if: ${{ needs.changes.outputs.backend == 'true' && github.repository == 'PostHog/posthog' }}

        name: Validate Django migrations
        runs-on: ubuntu-latest

        steps:
            - uses: actions/checkout@v3

            - name: Stop/Start stack with Docker Compose
              run: |
                  docker compose -f docker-compose.dev.yml down
                  docker compose -f docker-compose.dev.yml up -d

            - name: Set up Python
              uses: actions/setup-python@v4
              with:
                  python-version: 3.8.14

            - uses: syphar/restore-virtualenv@v1
              id: cache-backend-tests
              with:
                  custom_cache_key_element: v1-

            - uses: syphar/restore-pip-download-cache@v1
              if: steps.cache-backend-tests.outputs.cache-hit != 'true'

            - name: Install SAML (python3-saml) dependencies
              run: |
                  sudo apt-get update
                  sudo apt-get install libxml2-dev libxmlsec1-dev libxmlsec1-openssl

            - name: Install python dependencies
              if: steps.cache-backend-tests.outputs.cache-hit != 'true'
              run: |
                  python -m pip install -r requirements-dev.txt
                  python -m pip install -r requirements.txt

            - name: Check migrations
              run: |
                  python manage.py makemigrations --check --dry-run
                  git fetch origin master
                  # `git diff --name-only` returns a list of files that were changed - added OR deleted OR modified
                  # With `--name-status` we get the same, but including a column for status, respectively: A, D, M
                  # In this check we exclusively care about files that were added (A) in posthog/migrations/
                  git diff --name-status origin/master..HEAD | grep "A\sposthog/migrations/" | awk '{print $2}' | python manage.py test_migrations_are_safe

    django:
        needs: changes
        timeout-minutes: 30
        if: ${{ needs.changes.outputs.backend == 'true' && github.repository == 'PostHog/posthog' || github.event_name == 'workflow_dispatch' }}

        name: Django tests – ${{ matrix.segment }} (persons-on-events ${{ matrix.person-on-events && 'on' || 'off' }}), Py ${{ matrix.python-version }}, ${{ matrix.clickhouse-server-image }} (${{matrix.group}}/${{ matrix.concurrency }})
        runs-on: ubuntu-latest

        strategy:
            fail-fast: false
            matrix:
                python-version: ['3.8.14']
<<<<<<< HEAD
                clickhouse-server-image: ['clickhouse/clickhouse-server:22.8']
                ee: [true]
                foss: [false]
                name: ['']
                person-on-events: [false]
                # :NOTE: Keep concurrency and group's in sync
                concurrency: [5]
                group: [1, 2, 3, 4, 5]
                include:
                    # :TRICKY: Run FOSS tests in a separate container
                    - python-version: '3.8.14'
                      ee: false
                      foss: true
                      name: 'FOSS'
                      clickhouse-server-image: 'clickhouse/clickhouse-server:22.8'
                      concurrency: 1
                      group: 1
                    # :TRICKY: Run person-on-events tests only for one CH instance
                    # But still run in parallel
                    - python-version: '3.8.14'
                      ee: true
                      foss: false
                      person-on-events: true
                      name: 'Person on Events'
                      clickhouse-server-image: 'clickhouse/clickhouse-server:22.8'
                      concurrency: 5
                      group: 1
                    - python-version: '3.8.14'
                      ee: true
                      foss: false
                      person-on-events: true
                      name: 'Person on Events'
                      clickhouse-server-image: 'clickhouse/clickhouse-server:22.8'
                      concurrency: 5
                      group: 2
                    - python-version: '3.8.14'
                      ee: true
                      foss: false
                      person-on-events: true
                      name: 'Person on Events'
                      clickhouse-server-image: 'clickhouse/clickhouse-server:22.8'
                      concurrency: 5
                      group: 3
                    - python-version: '3.8.14'
                      ee: true
                      foss: false
                      person-on-events: true
                      name: 'Person on Events'
                      clickhouse-server-image: 'clickhouse/clickhouse-server:22.8'
                      concurrency: 5
                      group: 4
                    - python-version: '3.8.14'
                      ee: true
                      foss: false
                      person-on-events: true
                      name: 'Person on Events'
                      clickhouse-server-image: 'clickhouse/clickhouse-server:22.8'
                      concurrency: 5
                      group: 5
=======
                clickhouse-server-image: ['clickhouse/clickhouse-server:22.3']
                segment: ['FOSS', 'EE']
                person-on-events: [false, true]
                # :NOTE: Keep concurrency and groups in sync
                concurrency: [5]
                group: [1, 2, 3, 4, 5]
>>>>>>> 1a5cff5e

        steps:
            - uses: actions/checkout@v3
              with:
                  fetch-depth: 1
                  repository: ${{ github.event.pull_request.head.repo.full_name }}
                  ref: ${{ github.event.pull_request.head.ref }}
                  # Use PostHog Bot token when not on forks to enable proper snapshot updating
                  token: ${{ github.event.pull_request.head.repo.full_name == github.repository && secrets.POSTHOG_BOT_GITHUB_TOKEN || github.token }}

            - uses: ./.github/actions/run-backend-tests
              with:
                  segment: ${{ matrix.segment }}
                  person-on-events: ${{ matrix.person-on-events }}
                  python-version: ${{ matrix.python-version }}
                  clickhouse-server-image: ${{ matrix.clickhouse-server-image }}
                  concurrency: ${{ matrix.concurrency }}
                  group: ${{ matrix.group }}

            - uses: EndBug/add-and-commit@v9
              # Skip on forks
              # Also skip for persons-on-events runs, as we want to ignore snapshots diverging there
              if: ${{ !matrix.person-on-events && github.event.pull_request.head.repo.full_name == github.repository }}
              with:
                  add: '["ee", "posthog/api/test/__snapshots__", "posthog/test/__snapshots__", "posthog/queries/"]'
                  message: 'Update snapshots'
                  default_author: github_actions

            - name: Check if any snapshot changes were left uncomitted
              id: changed-files
              if: ${{ !matrix.person-on-events && github.event.pull_request.head.repo.full_name == github.repository }}
              run: |
                  if [[ -z $(git status -s | grep -v ".test_durations" | tr -d "\n") ]]
                  then
                    echo 'files_found=false' >> $GITHUB_OUTPUT
                  else
                    echo 'diff=$(git status --porcelain)' >> $GITHUB_OUTPUT
                    echo 'files_found=true' >> $GITHUB_OUTPUT
                  fi

            - name: Fail CI if some snapshots have been updated but not committed
              if: steps.changed-files.outputs.files_found == 'true' && steps.add-and-commit.outcome == 'success'
              run: |
                  echo "${{ steps.changed-files.outputs.diff }}"
                  exit 1

            - name: Archive email renders
              uses: actions/upload-artifact@v3
              if: matrix.foss
              with:
                  name: email_renders
                  path: posthog/tasks/test/__emails__

    cloud:
        needs: changes
        timeout-minutes: 30
        if: ${{ needs.changes.outputs.backend == 'true' && github.repository == 'PostHog/posthog' }}

        name: Django tests – Cloud
        runs-on: ubuntu-latest
        steps:
            - name: Fetch posthog-cloud
              run: |
                  curl -u posthog-bot:${{ secrets.POSTHOG_BOT_GITHUB_TOKEN }} -L https://github.com/posthog/posthog-cloud/tarball/master | tar --strip-components=1 -xz --

            - name: Checkout master
              uses: actions/checkout@v3
              with:
                  ref: 'master'
                  path: 'master/'

            - name: Link posthog-cloud at master
              run: |
                  cp -r multi_tenancy master/
                  cp -r messaging master/
                  cat multi_tenancy_settings.py > master/posthog/settings/cloud.py
                  cat requirements.txt >> master/requirements.txt

            - name: Stop/Start stack with Docker Compose
              run: |
                  docker compose -f master/docker-compose.dev.yml down
                  docker compose -f master/docker-compose.dev.yml up -d

            - name: Set up Python
              uses: actions/setup-python@v4
              with:
                  python-version: 3.8.14

            - uses: syphar/restore-virtualenv@v1
              id: cache-backend-tests

            - uses: syphar/restore-pip-download-cache@v1
              if: steps.cache-backend-tests.outputs.cache-hit != 'true'

            - name: Install SAML (python3-saml) dependencies
              run: |
                  sudo apt-get update
                  sudo apt-get install libxml2-dev libxmlsec1-dev libxmlsec1-openssl

            - name: Install python dependencies
              if: steps.cache-backend-tests.outputs.cache-hit != 'true'
              run: |
                  python -m pip install -r master/requirements-dev.txt
                  python -m pip install -r master/requirements.txt

            - name: Wait for Clickhouse & Kafka
              run: master/bin/check_kafka_clickhouse_up

            # The 2-step migration process (first master, then current branch) verifies that it'll always
            # be possible to migrate to the new version without problems in production
            - name: Run migration on master branch
              run: |
                  python master/manage.py migrate

            - name: Checkout current branch
              uses: actions/checkout@v3
              with:
                  path: 'current/'

            - name: Install requirements.txt dependencies with pip at current branch
              run: |
                  cd current
                  python -m pip install --upgrade pip
                  python -m pip install -r requirements.txt
                  python -m pip install freezegun fakeredis pytest pytest-mock pytest-django syrupy

            - name: Link posthog-cloud at current branch
              run: |
                  cp current/ee/conftest.py multi_tenancy/conftest.py
                  cp current/ee/conftest.py messaging/conftest.py
                  cp -r multi_tenancy current/
                  cp -r messaging current/
                  cat multi_tenancy_settings.py > current/posthog/settings/cloud.py
                  cat requirements.txt >> current/requirements.txt

            - name: Check migrations
              run: |
                  cd current
                  python manage.py makemigrations --check --dry-run
                  python manage.py migrate

            - name: Set up needed files
              run: |
                  cd current
                  mkdir -p frontend/dist
                  python manage.py collectstatic --noinput
                  touch frontend/dist/index.html
                  touch frontend/dist/layout.html
                  touch frontend/dist/exporter.html

            - name: Run cloud tests (posthog-cloud)
              run: |
                  source .env.template
                  cd current
                  pytest multi_tenancy messaging -m "not skip_on_multitenancy and not async_migrations" --durations=100 --durations-min=1.0

    async-migrations:
        name: Async migrations tests
        runs-on: ubuntu-latest
        steps:
            - name: 'Checkout repo'
              uses: actions/checkout@v3
              with:
                  fetch-depth: 1

            - name: Start stack with Docker Compose
              shell: bash
              run: |
                  export CLICKHOUSE_SERVER_IMAGE_VERSION=${{ inputs.clickhouse-server-image-version }}
                  docker compose -f docker-compose.dev.yml down
                  docker compose -f docker-compose.dev.yml up -d

            - name: Set up Python
              uses: actions/setup-python@v4
              with:
                  python-version: 3.8.14

            - name: Install SAML (python3-saml) dependencies
              shell: bash
              run: |
                  sudo apt-get update
                  sudo apt-get install libxml2-dev libxmlsec1-dev libxmlsec1-openssl

            - uses: syphar/restore-virtualenv@v1
              id: cache-async-migrations-tests
              with:
                  custom_cache_key_element: v1-${{ inputs.cache-id }}

            - uses: syphar/restore-pip-download-cache@v1
              if: steps.cache-backend-tests.outputs.cache-hit != 'true'

            - name: Install python dependencies
              if: steps.cache-backend-tests.outputs.cache-hit != 'true'
              shell: bash
              run: |
                  python -m pip install -r requirements-dev.txt
                  python -m pip install -r requirements.txt

            - name: Add kafka host to /etc/hosts for kafka connectivity
              shell: bash
              run: sudo echo "127.0.0.1 kafka" | sudo tee -a /etc/hosts

            - name: Set up needed files
              shell: bash
              run: |
                  mkdir -p frontend/dist
                  touch frontend/dist/index.html
                  touch frontend/dist/layout.html
                  touch frontend/dist/exporter.html

            - name: Wait for Clickhouse & Kafka
              shell: bash
              run: bin/check_kafka_clickhouse_up

            - name: Run async migrations tests
              shell: bash
              run: |
                  pytest -m "async_migrations"<|MERGE_RESOLUTION|>--- conflicted
+++ resolved
@@ -191,74 +191,12 @@
             fail-fast: false
             matrix:
                 python-version: ['3.8.14']
-<<<<<<< HEAD
                 clickhouse-server-image: ['clickhouse/clickhouse-server:22.8']
-                ee: [true]
-                foss: [false]
-                name: ['']
-                person-on-events: [false]
-                # :NOTE: Keep concurrency and group's in sync
-                concurrency: [5]
-                group: [1, 2, 3, 4, 5]
-                include:
-                    # :TRICKY: Run FOSS tests in a separate container
-                    - python-version: '3.8.14'
-                      ee: false
-                      foss: true
-                      name: 'FOSS'
-                      clickhouse-server-image: 'clickhouse/clickhouse-server:22.8'
-                      concurrency: 1
-                      group: 1
-                    # :TRICKY: Run person-on-events tests only for one CH instance
-                    # But still run in parallel
-                    - python-version: '3.8.14'
-                      ee: true
-                      foss: false
-                      person-on-events: true
-                      name: 'Person on Events'
-                      clickhouse-server-image: 'clickhouse/clickhouse-server:22.8'
-                      concurrency: 5
-                      group: 1
-                    - python-version: '3.8.14'
-                      ee: true
-                      foss: false
-                      person-on-events: true
-                      name: 'Person on Events'
-                      clickhouse-server-image: 'clickhouse/clickhouse-server:22.8'
-                      concurrency: 5
-                      group: 2
-                    - python-version: '3.8.14'
-                      ee: true
-                      foss: false
-                      person-on-events: true
-                      name: 'Person on Events'
-                      clickhouse-server-image: 'clickhouse/clickhouse-server:22.8'
-                      concurrency: 5
-                      group: 3
-                    - python-version: '3.8.14'
-                      ee: true
-                      foss: false
-                      person-on-events: true
-                      name: 'Person on Events'
-                      clickhouse-server-image: 'clickhouse/clickhouse-server:22.8'
-                      concurrency: 5
-                      group: 4
-                    - python-version: '3.8.14'
-                      ee: true
-                      foss: false
-                      person-on-events: true
-                      name: 'Person on Events'
-                      clickhouse-server-image: 'clickhouse/clickhouse-server:22.8'
-                      concurrency: 5
-                      group: 5
-=======
-                clickhouse-server-image: ['clickhouse/clickhouse-server:22.3']
                 segment: ['FOSS', 'EE']
                 person-on-events: [false, true]
                 # :NOTE: Keep concurrency and groups in sync
                 concurrency: [5]
                 group: [1, 2, 3, 4, 5]
->>>>>>> 1a5cff5e
 
         steps:
             - uses: actions/checkout@v3
