import { Message } from 'node-rdkafka-acosom'
import { v4 as uuidv4 } from 'uuid'

import { defaultConfig } from '../src/config/config'
import { BatchConsumer, startBatchConsumer } from '../src/kafka/batch-consumer'
import { getMetric } from './api'
import { waitForExpect } from './expectations'
import { produce } from './kafka'

describe('dlq handling', () => {
    // Test out some error cases that we wouldn't be able to handle without
    // producing to the jobs queue directly.

    let dlq: Message[]
    let dlqConsumer: BatchConsumer

    beforeAll(async () => {
        dlq = []
<<<<<<< HEAD
        dlqConsumer = await startBatchConsumer({
            connectionConfig: { 'metadata.broker.list': defaultConfig.KAFKA_HOSTS },
            groupId: 'scheduled-tasks-consumer-test',
            topic: 'scheduled_tasks_dlq',
            eachBatch: (messages) => {
                dlq.push(...messages)
=======
        dlqConsumer = kafka.consumer({ groupId: 'scheduled-tasks-consumer-test' })
        await dlqConsumer.subscribe({ topic: 'scheduled_tasks_dlq', fromBeginning: true })
        await dlqConsumer.run({
            eachMessage: ({ message }) => {
                dlq.push(message)
>>>>>>> 39224b01
                return Promise.resolve()
            },
        })
    })

    afterAll(async () => {
        await dlqConsumer.stop()
    })

    test.concurrent(`handles empty messages`, async () => {
        const key = uuidv4()

        await produce({ topic: 'scheduled_tasks', message: null, key })

        await waitForExpect(() => {
            const messages = dlq.filter((message) => message.key?.toString() === key)
            expect(messages.length).toBe(1)
        })
    })

    test.concurrent(`handles invalid JSON`, async () => {
        const key = uuidv4()

        await produce({ topic: 'scheduled_tasks', message: Buffer.from('invalid json'), key })

        await waitForExpect(() => {
            const messages = dlq.filter((message) => message.key?.toString() === key)
            expect(messages.length).toBe(1)
        })
    })

    test.concurrent(`handles invalid taskType`, async () => {
        const key = uuidv4()

        await produce({
            topic: 'scheduled_tasks',
            message: Buffer.from(JSON.stringify({ taskType: 'invalidTaskType', pluginConfigId: 1 })),
            key,
        })

        await waitForExpect(() => {
            const messages = dlq.filter((message) => message.key?.toString() === key)
            expect(messages.length).toBe(1)
        })
    })

    test.concurrent(`handles invalid pluginConfigId`, async () => {
        const key = uuidv4()

        await produce({
            topic: 'scheduled_tasks',
            message: Buffer.from(JSON.stringify({ taskType: 'runEveryMinute', pluginConfigId: 'asdf' })),
            key,
        })

        await waitForExpect(() => {
            const messages = dlq.filter((message) => message.key?.toString() === key)
            expect(messages.length).toBe(1)
        })
    })

    test.concurrent('consumer updates timestamp exported to prometheus', async () => {
        // NOTE: it may be another event other than the one we emit here that causes
        // the gauge to increase, but pushing this event through should at least
        // ensure that the gauge is updated.
        const metricBefore = await getMetric({
            name: 'latest_processed_timestamp_ms',
            type: 'GAUGE',
            labels: { topic: 'scheduled_tasks', partition: '0', groupId: 'scheduled-tasks-runner' },
        })

        // NOTE: we don't actually care too much about the contents of the
        // message, just that it triggeres the consumer to try to process it.
        await produce({ topic: 'scheduled_tasks', message: Buffer.from(''), key: '' })

        await waitForExpect(async () => {
            const metricAfter = await getMetric({
                name: 'latest_processed_timestamp_ms',
                type: 'GAUGE',
                labels: { topic: 'scheduled_tasks', partition: '0', groupId: 'scheduled-tasks-runner' },
            })
            expect(metricAfter).toBeGreaterThan(metricBefore)
            expect(metricAfter).toBeLessThan(Date.now()) // Make sure, e.g. we're not setting micro seconds
            expect(metricAfter).toBeGreaterThan(Date.now() - 60_000) // Make sure, e.g. we're not setting seconds
        }, 10_000)
    })
})<|MERGE_RESOLUTION|>--- conflicted
+++ resolved
@@ -16,20 +16,13 @@
 
     beforeAll(async () => {
         dlq = []
-<<<<<<< HEAD
         dlqConsumer = await startBatchConsumer({
             connectionConfig: { 'metadata.broker.list': defaultConfig.KAFKA_HOSTS },
             groupId: 'scheduled-tasks-consumer-test',
             topic: 'scheduled_tasks_dlq',
+            autoResetOffsets: 'earliest',
             eachBatch: (messages) => {
                 dlq.push(...messages)
-=======
-        dlqConsumer = kafka.consumer({ groupId: 'scheduled-tasks-consumer-test' })
-        await dlqConsumer.subscribe({ topic: 'scheduled_tasks_dlq', fromBeginning: true })
-        await dlqConsumer.run({
-            eachMessage: ({ message }) => {
-                dlq.push(message)
->>>>>>> 39224b01
                 return Promise.resolve()
             },
         })
