--- conflicted
+++ resolved
@@ -1,10 +1,6 @@
 import { EachBatchPayload } from 'kafkajs'
 
-<<<<<<< HEAD
-import { PluginMethod, PostIngestionEvent, RawClickHouseEvent } from '../../../types'
-=======
 import { PostIngestionEvent, RawClickHouseEvent } from '../../../types'
->>>>>>> 40a4e2c1
 import { convertToPostIngestionEvent } from '../../../utils/event'
 import {
     processComposeWebhookStep,
