--- conflicted
+++ resolved
@@ -16,12 +16,8 @@
 import { BackgroundRefresher } from '../../../utils/background-refresher'
 import { KafkaProducerWrapper } from '../../../utils/db/kafka-producer-wrapper'
 import { PostgresRouter } from '../../../utils/db/postgres'
-import { createRedisPool } from '../../../utils/db/redis'
+import { createRedis, createRedisPool } from '../../../utils/db/redis'
 import { status } from '../../../utils/status'
-<<<<<<< HEAD
-import { createRedisClient, createRedisPool } from '../../../utils/utils'
-=======
->>>>>>> 81e19965
 import { fetchTeamTokensWithRecordings } from '../../../worker/ingestion/team-manager'
 import { ObjectStorage } from '../../services/object_storage'
 import { runInstrumentedFunction } from '../../utils'
@@ -185,20 +181,6 @@
         this.redisPool = createRedisPool(this.config, 'session-recording')
         this.realtimeManager = new RealtimeManager(this.redisPool, this.config)
 
-<<<<<<< HEAD
-=======
-        if (config.SESSION_RECORDING_OVERFLOW_ENABLED && captureRedis && !consumeOverflow) {
-            this.overflowDetection = new OverflowManager(
-                config.SESSION_RECORDING_OVERFLOW_BUCKET_CAPACITY,
-                config.SESSION_RECORDING_OVERFLOW_BUCKET_REPLENISH_RATE,
-                config.SESSION_RECORDING_OVERFLOW_MIN_PER_BATCH,
-                24 * 3600, // One day,
-                CAPTURE_OVERFLOW_REDIS_KEY,
-                captureRedis
-            )
-        }
-
->>>>>>> 81e19965
         // We create a hash of the cluster to use as a unique identifier for the high-water marks
         // This enables us to swap clusters without having to worry about resetting the high-water marks
         const kafkaClusterIdentifier = crypto
@@ -507,7 +489,7 @@
                 24 * 3600, // One day,
                 CAPTURE_OVERFLOW_REDIS_KEY,
                 // Dedicated redis used only used for this service - connects to the shared posthog redis
-                await createRedisClient(this.config.POSTHOG_REDIS_HOST)
+                await createRedis(this.config, 'posthog')
             )
         }
 
